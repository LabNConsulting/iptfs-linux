--- conflicted
+++ resolved
@@ -50,25 +50,18 @@
 
 MUX_CFG_7XX("AA17_7XX_USB_DM",     2,   21,    0,   20,   0, 0)
 MUX_CFG_7XX("W16_7XX_USB_PU_EN",   2,   25,    0,   24,   0, 0)
-<<<<<<< HEAD
-MUX_CFG_7XX("W17_7XX_USB_VBUSI",   2,   29,    0,   28,   0, 0)
-=======
 MUX_CFG_7XX("W17_7XX_USB_VBUSI",   2,   29,    6,   28,   1, 0)
 MUX_CFG_7XX("W18_7XX_USB_DMCK_OUT",3,    3,    1,    2,   0, 0)
 MUX_CFG_7XX("W19_7XX_USB_DCRST",   3,    7,    1,    6,   0, 0)
->>>>>>> 2fbe74b9
 
 /* MMC Pins */
 MUX_CFG_7XX("MMC_7XX_CMD",         2,    9,    0,    8,   1, 0)
 MUX_CFG_7XX("MMC_7XX_CLK",         2,   13,    0,   12,   1, 0)
 MUX_CFG_7XX("MMC_7XX_DAT0",        2,   17,    0,   16,   1, 0)
-<<<<<<< HEAD
-=======
 
 /* I2C interface */
 MUX_CFG_7XX("I2C_7XX_SCL",         5,    1,    0,    0,   1, 0)
 MUX_CFG_7XX("I2C_7XX_SDA",         5,    5,    0,    0,   1, 0)
->>>>>>> 2fbe74b9
 };
 #define OMAP7XX_PINS_SZ		ARRAY_SIZE(omap7xx_pins)
 #else
