/*
 * Copyright 2012-2015 Maxime Ripard
 *
 * Maxime Ripard <maxime.ripard@free-electrons.com>
 *
 * This file is dual-licensed: you can use it either under the terms
 * of the GPL or the X11 license, at your option. Note that this dual
 * licensing only applies to this file, and not this project as a
 * whole.
 *
 *  a) This library is free software; you can redistribute it and/or
 *     modify it under the terms of the GNU General Public License as
 *     published by the Free Software Foundation; either version 2 of the
 *     License, or (at your option) any later version.
 *
 *     This library is distributed in the hope that it will be useful,
 *     but WITHOUT ANY WARRANTY; without even the implied warranty of
 *     MERCHANTABILITY or FITNESS FOR A PARTICULAR PURPOSE.  See the
 *     GNU General Public License for more details.
 *
 * Or, alternatively,
 *
 *  b) Permission is hereby granted, free of charge, to any person
 *     obtaining a copy of this software and associated documentation
 *     files (the "Software"), to deal in the Software without
 *     restriction, including without limitation the rights to use,
 *     copy, modify, merge, publish, distribute, sublicense, and/or
 *     sell copies of the Software, and to permit persons to whom the
 *     Software is furnished to do so, subject to the following
 *     conditions:
 *
 *     The above copyright notice and this permission notice shall be
 *     included in all copies or substantial portions of the Software.
 *
 *     THE SOFTWARE IS PROVIDED "AS IS", WITHOUT WARRANTY OF ANY KIND,
 *     EXPRESS OR IMPLIED, INCLUDING BUT NOT LIMITED TO THE WARRANTIES
 *     OF MERCHANTABILITY, FITNESS FOR A PARTICULAR PURPOSE AND
 *     NONINFRINGEMENT. IN NO EVENT SHALL THE AUTHORS OR COPYRIGHT
 *     HOLDERS BE LIABLE FOR ANY CLAIM, DAMAGES OR OTHER LIABILITY,
 *     WHETHER IN AN ACTION OF CONTRACT, TORT OR OTHERWISE, ARISING
 *     FROM, OUT OF OR IN CONNECTION WITH THE SOFTWARE OR THE USE OR
 *     OTHER DEALINGS IN THE SOFTWARE.
 */

#include <dt-bindings/clock/sun5i-ccu.h>
#include <dt-bindings/dma/sun4i-a10.h>
#include <dt-bindings/reset/sun5i-ccu.h>

/ {
	interrupt-parent = <&intc>;
	#address-cells = <1>;
	#size-cells = <1>;

	cpus {
		#address-cells = <1>;
		#size-cells = <0>;

		cpu0: cpu@0 {
			device_type = "cpu";
			compatible = "arm,cortex-a8";
			reg = <0x0>;
			clocks = <&ccu CLK_CPU>;
		};
	};

	chosen {
		#address-cells = <1>;
		#size-cells = <1>;
		ranges;

		framebuffer-lcd0 {
			compatible = "allwinner,simple-framebuffer",
				     "simple-framebuffer";
			allwinner,pipeline = "de_be0-lcd0";
			clocks = <&ccu CLK_AHB_LCD>, <&ccu CLK_AHB_DE_BE>, <&ccu CLK_DE_BE>,
				 <&ccu CLK_TCON_CH0>, <&ccu CLK_DRAM_DE_BE>;
			status = "disabled";
		};

		framebuffer-lcd0-tve0 {
			compatible = "allwinner,simple-framebuffer",
				     "simple-framebuffer";
			allwinner,pipeline = "de_be0-lcd0-tve0";
			clocks = <&ccu CLK_AHB_TVE>, <&ccu CLK_AHB_LCD>,
				 <&ccu CLK_AHB_DE_BE>, <&ccu CLK_DE_BE>,
				 <&ccu CLK_TCON_CH1>, <&ccu CLK_DRAM_DE_BE>;
			status = "disabled";
		};
	};

	clocks {
		#address-cells = <1>;
		#size-cells = <1>;
		ranges;

		osc24M: clk-24M {
			#clock-cells = <0>;
			compatible = "fixed-clock";
			clock-frequency = <24000000>;
			clock-output-names = "osc24M";
		};

		osc32k: clk-32k {
			#clock-cells = <0>;
			compatible = "fixed-clock";
			clock-frequency = <32768>;
			clock-output-names = "osc32k";
		};
	};

	reserved-memory {
		#address-cells = <1>;
		#size-cells = <1>;
		ranges;

		/* Address must be kept in the lower 256 MiBs of DRAM for VE. */
		default-pool {
			compatible = "shared-dma-pool";
			size = <0x6000000>;
			alloc-ranges = <0x4a000000 0x6000000>;
			reusable;
			linux,cma-default;
		};
	};

	soc {
		compatible = "simple-bus";
		#address-cells = <1>;
		#size-cells = <1>;
		dma-ranges;
		ranges;

		system-control@1c00000 {
			compatible = "allwinner,sun5i-a13-system-control";
			reg = <0x01c00000 0x30>;
			#address-cells = <1>;
			#size-cells = <1>;
			ranges;

			sram_a: sram@0 {
				compatible = "mmio-sram";
				reg = <0x00000000 0xc000>;
				#address-cells = <1>;
				#size-cells = <1>;
				ranges = <0 0x00000000 0xc000>;

				emac_sram: sram-section@8000 {
					compatible = "allwinner,sun5i-a13-sram-a3-a4",
						     "allwinner,sun4i-a10-sram-a3-a4";
					reg = <0x8000 0x4000>;
					status = "disabled";
				};
			};

			sram_d: sram@10000 {
				compatible = "mmio-sram";
				reg = <0x00010000 0x1000>;
				#address-cells = <1>;
				#size-cells = <1>;
				ranges = <0 0x00010000 0x1000>;

				otg_sram: sram-section@0 {
					compatible = "allwinner,sun5i-a13-sram-d",
						     "allwinner,sun4i-a10-sram-d";
					reg = <0x0000 0x1000>;
					status = "disabled";
				};
			};

			sram_c: sram@1d00000 {
				compatible = "mmio-sram";
				reg = <0x01d00000 0xd0000>;
				#address-cells = <1>;
				#size-cells = <1>;
				ranges = <0 0x01d00000 0xd0000>;

				ve_sram: sram-section@0 {
					compatible = "allwinner,sun5i-a13-sram-c1",
						     "allwinner,sun4i-a10-sram-c1";
					reg = <0x000000 0x80000>;
				};
			};
		};

		mbus: dram-controller@1c01000 {
			compatible = "allwinner,sun5i-a13-mbus";
			reg = <0x01c01000 0x1000>;
			clocks = <&ccu 99>;
			dma-ranges = <0x00000000 0x40000000 0x20000000>;
			#interconnect-cells = <1>;
		};

		dma: dma-controller@1c02000 {
			compatible = "allwinner,sun4i-a10-dma";
			reg = <0x01c02000 0x1000>;
			interrupts = <27>;
			clocks = <&ccu CLK_AHB_DMA>;
			#dma-cells = <2>;
		};

		nfc: nand-controller@1c03000 {
			compatible = "allwinner,sun4i-a10-nand";
			reg = <0x01c03000 0x1000>;
			interrupts = <37>;
			clocks = <&ccu CLK_AHB_NAND>, <&ccu CLK_NAND>;
			clock-names = "ahb", "mod";
			dmas = <&dma SUN4I_DMA_DEDICATED 3>;
			dma-names = "rxtx";
			status = "disabled";
			#address-cells = <1>;
			#size-cells = <0>;
		};

		spi0: spi@1c05000 {
			compatible = "allwinner,sun4i-a10-spi";
			reg = <0x01c05000 0x1000>;
			interrupts = <10>;
			clocks = <&ccu CLK_AHB_SPI0>, <&ccu CLK_SPI0>;
			clock-names = "ahb", "mod";
			dmas = <&dma SUN4I_DMA_DEDICATED 27>,
			       <&dma SUN4I_DMA_DEDICATED 26>;
			dma-names = "rx", "tx";
			status = "disabled";
			#address-cells = <1>;
			#size-cells = <0>;
		};

		spi1: spi@1c06000 {
			compatible = "allwinner,sun4i-a10-spi";
			reg = <0x01c06000 0x1000>;
			interrupts = <11>;
			clocks = <&ccu CLK_AHB_SPI1>, <&ccu CLK_SPI1>;
			clock-names = "ahb", "mod";
			dmas = <&dma SUN4I_DMA_DEDICATED 9>,
			       <&dma SUN4I_DMA_DEDICATED 8>;
			dma-names = "rx", "tx";
			status = "disabled";
			#address-cells = <1>;
			#size-cells = <0>;
		};

		tve0: tv-encoder@1c0a000 {
			compatible = "allwinner,sun4i-a10-tv-encoder";
			reg = <0x01c0a000 0x1000>;
			clocks = <&ccu CLK_AHB_TVE>;
			resets = <&ccu RST_TVE>;
			status = "disabled";

			port {

				tve0_in_tcon0: endpoint {
					remote-endpoint = <&tcon0_out_tve0>;
				};
			};
		};

		emac: ethernet@1c0b000 {
			compatible = "allwinner,sun4i-a10-emac";
			reg = <0x01c0b000 0x1000>;
			interrupts = <55>;
			clocks = <&ccu CLK_AHB_EMAC>;
			allwinner,sram = <&emac_sram 1>;
			status = "disabled";
		};

		mdio: mdio@1c0b080 {
			compatible = "allwinner,sun4i-a10-mdio";
			reg = <0x01c0b080 0x14>;
			status = "disabled";
			#address-cells = <1>;
			#size-cells = <0>;
		};

		tcon0: lcd-controller@1c0c000 {
			compatible = "allwinner,sun5i-a13-tcon";
			reg = <0x01c0c000 0x1000>;
			interrupts = <44>;
			resets = <&ccu RST_LCD>;
			reset-names = "lcd";
			clocks = <&ccu CLK_AHB_LCD>,
				 <&ccu CLK_TCON_CH0>,
				 <&ccu CLK_TCON_CH1>;
			clock-names = "ahb",
				      "tcon-ch0",
				      "tcon-ch1";
			clock-output-names = "tcon-pixel-clock";
			#clock-cells = <0>;
			status = "disabled";

			ports {
				#address-cells = <1>;
				#size-cells = <0>;

				tcon0_in: port@0 {
					reg = <0>;

					tcon0_in_be0: endpoint {
						remote-endpoint = <&be0_out_tcon0>;
					};
				};

				tcon0_out: port@1 {
					#address-cells = <1>;
					#size-cells = <0>;
					reg = <1>;

					tcon0_out_tve0: endpoint@1 {
						reg = <1>;
						remote-endpoint = <&tve0_in_tcon0>;
						allwinner,tcon-channel = <1>;
					};
				};
			};
		};

		video-codec@1c0e000 {
			compatible = "allwinner,sun5i-a13-video-engine";
			reg = <0x01c0e000 0x1000>;
			clocks = <&ccu CLK_AHB_VE>, <&ccu CLK_VE>,
				 <&ccu CLK_DRAM_VE>;
			clock-names = "ahb", "mod", "ram";
			resets = <&ccu RST_VE>;
			interrupts = <53>;
			allwinner,sram = <&ve_sram 1>;
		};

		mmc0: mmc@1c0f000 {
			compatible = "allwinner,sun5i-a13-mmc";
			reg = <0x01c0f000 0x1000>;
			clocks = <&ccu CLK_AHB_MMC0>, <&ccu CLK_MMC0>;
			clock-names = "ahb", "mmc";
			interrupts = <32>;
			pinctrl-names = "default";
			pinctrl-0 = <&mmc0_pins>;
			status = "disabled";
			#address-cells = <1>;
			#size-cells = <0>;
		};

		mmc1: mmc@1c10000 {
			compatible = "allwinner,sun5i-a13-mmc";
			reg = <0x01c10000 0x1000>;
			clocks = <&ccu CLK_AHB_MMC1>, <&ccu CLK_MMC1>;
			clock-names = "ahb", "mmc";
			interrupts = <33>;
			status = "disabled";
			#address-cells = <1>;
			#size-cells = <0>;
		};

		mmc2: mmc@1c11000 {
			compatible = "allwinner,sun5i-a13-mmc";
			reg = <0x01c11000 0x1000>;
			clocks = <&ccu CLK_AHB_MMC2>, <&ccu CLK_MMC2>;
			clock-names = "ahb", "mmc";
			interrupts = <34>;
			status = "disabled";
			#address-cells = <1>;
			#size-cells = <0>;
		};

		usb_otg: usb@1c13000 {
			compatible = "allwinner,sun4i-a10-musb";
			reg = <0x01c13000 0x0400>;
			clocks = <&ccu CLK_AHB_OTG>;
			interrupts = <38>;
			interrupt-names = "mc";
			phys = <&usbphy 0>;
			phy-names = "usb";
			extcon = <&usbphy 0>;
			allwinner,sram = <&otg_sram 1>;
			dr_mode = "otg";
			status = "disabled";
		};

		usbphy: phy@1c13400 {
			#phy-cells = <1>;
			compatible = "allwinner,sun5i-a13-usb-phy";
			reg = <0x01c13400 0x10>, <0x01c14800 0x4>;
			reg-names = "phy_ctrl", "pmu1";
			clocks = <&ccu CLK_USB_PHY0>;
			clock-names = "usb_phy";
			resets = <&ccu RST_USB_PHY0>, <&ccu RST_USB_PHY1>;
			reset-names = "usb0_reset", "usb1_reset";
			status = "disabled";
		};

		ehci0: usb@1c14000 {
			compatible = "allwinner,sun5i-a13-ehci", "generic-ehci";
			reg = <0x01c14000 0x100>;
			interrupts = <39>;
			clocks = <&ccu CLK_AHB_EHCI>;
			phys = <&usbphy 1>;
			status = "disabled";
		};

		ohci0: usb@1c14400 {
			compatible = "allwinner,sun5i-a13-ohci", "generic-ohci";
			reg = <0x01c14400 0x100>;
			interrupts = <40>;
			clocks = <&ccu CLK_USB_OHCI>, <&ccu CLK_AHB_OHCI>;
			phys = <&usbphy 1>;
			status = "disabled";
		};

		crypto: crypto-engine@1c15000 {
			compatible = "allwinner,sun5i-a13-crypto",
				     "allwinner,sun4i-a10-crypto";
			reg = <0x01c15000 0x1000>;
			interrupts = <54>;
			clocks = <&ccu CLK_AHB_SS>, <&ccu CLK_SS>;
			clock-names = "ahb", "mod";
		};

		spi2: spi@1c17000 {
			compatible = "allwinner,sun4i-a10-spi";
			reg = <0x01c17000 0x1000>;
			interrupts = <12>;
			clocks = <&ccu CLK_AHB_SPI2>, <&ccu CLK_SPI2>;
			clock-names = "ahb", "mod";
			dmas = <&dma SUN4I_DMA_DEDICATED 29>,
			       <&dma SUN4I_DMA_DEDICATED 28>;
			dma-names = "rx", "tx";
			status = "disabled";
			#address-cells = <1>;
			#size-cells = <0>;
		};

		ccu: clock@1c20000 {
			reg = <0x01c20000 0x400>;
			clocks = <&osc24M>, <&osc32k>;
			clock-names = "hosc", "losc";
			#clock-cells = <1>;
			#reset-cells = <1>;
		};

		intc: interrupt-controller@1c20400 {
			compatible = "allwinner,sun4i-a10-ic";
			reg = <0x01c20400 0x400>;
			interrupt-controller;
			#interrupt-cells = <1>;
		};

		pio: pinctrl@1c20800 {
			reg = <0x01c20800 0x400>;
			interrupts = <28>;
			clocks = <&ccu CLK_APB0_PIO>, <&osc24M>, <&osc32k>;
			clock-names = "apb", "hosc", "losc";
			gpio-controller;
			interrupt-controller;
			#interrupt-cells = <3>;
			#gpio-cells = <3>;

			emac_pd_pins: emac-pd-pins {
				pins = "PD6", "PD7", "PD10",
				       "PD11", "PD12", "PD13", "PD14",
				       "PD15", "PD18", "PD19", "PD20",
				       "PD21", "PD22", "PD23", "PD24",
				       "PD25", "PD26", "PD27";
				function = "emac";
			};

			i2c0_pins: i2c0-pins {
				pins = "PB0", "PB1";
				function = "i2c0";
			};

			i2c1_pins: i2c1-pins {
				pins = "PB15", "PB16";
				function = "i2c1";
			};

			i2c2_pins: i2c2-pins {
				pins = "PB17", "PB18";
				function = "i2c2";
			};

			ir0_rx_pin: ir0-rx-pin {
				pins = "PB4";
				function = "ir0";
			};

			lcd_rgb565_pins: lcd-rgb565-pins {
				pins = "PD3", "PD4", "PD5", "PD6", "PD7",
						 "PD10", "PD11", "PD12", "PD13", "PD14", "PD15",
						 "PD19", "PD20", "PD21", "PD22", "PD23",
						 "PD24", "PD25", "PD26", "PD27";
				function = "lcd0";
			};

			lcd_rgb666_pins: lcd-rgb666-pins {
				pins = "PD2", "PD3", "PD4", "PD5", "PD6", "PD7",
				       "PD10", "PD11", "PD12", "PD13", "PD14", "PD15",
				       "PD18", "PD19", "PD20", "PD21", "PD22", "PD23",
				       "PD24", "PD25", "PD26", "PD27";
				function = "lcd0";
			};

			mmc0_pins: mmc0-pins {
				pins = "PF0", "PF1", "PF2", "PF3",
				       "PF4", "PF5";
				function = "mmc0";
				drive-strength = <30>;
				bias-pull-up;
			};

<<<<<<< HEAD
			mmc2_8bit_pins: mmc2-8bit-pins {
=======
			mmc2_4bit_pc_pins: mmc2-4bit-pc-pins {
>>>>>>> 0ecfebd2
				pins = "PC6", "PC7", "PC8", "PC9",
				       "PC10", "PC11";
				function = "mmc2";
				drive-strength = <30>;
				bias-pull-up;
			};

<<<<<<< HEAD
			mmc2_4bit_pc_pins: mmc2-4bit-pc-pins {
=======
			mmc2_8bit_pins: mmc2-8bit-pins {
>>>>>>> 0ecfebd2
				pins = "PC6", "PC7", "PC8", "PC9",
				       "PC10", "PC11", "PC12", "PC13",
				       "PC14", "PC15";
				function = "mmc2";
				drive-strength = <30>;
				bias-pull-up;
			};

			nand_pins: nand-pins {
				pins = "PC0", "PC1", "PC2",
				       "PC5", "PC8", "PC9", "PC10",
				       "PC11", "PC12", "PC13", "PC14",
				       "PC15";
				function = "nand0";
			};

			nand_cs0_pin: nand-cs0-pin {
				pins = "PC4";
				function = "nand0";
			};

			nand_rb0_pin: nand-rb0-pin {
				pins = "PC6";
				function = "nand0";
			};

<<<<<<< HEAD
=======
			pwm0_pin: pwm0-pin {
				pins = "PB2";
				function = "pwm";
			};

>>>>>>> 0ecfebd2
			spi2_pe_pins: spi2-pe-pins {
				pins = "PE1", "PE2", "PE3";
				function = "spi2";
			};

			spi2_cs0_pe_pin: spi2-cs0-pe-pin {
				pins = "PE0";
				function = "spi2";
			};

			uart1_pe_pins: uart1-pe-pins {
				pins = "PE10", "PE11";
				function = "uart1";
			};

			uart1_pg_pins: uart1-pg-pins {
				pins = "PG3", "PG4";
				function = "uart1";
			};

			uart2_pd_pins: uart2-pd-pins {
				pins = "PD2", "PD3";
				function = "uart2";
			};

			uart2_cts_rts_pd_pins: uart2-cts-rts-pd-pins {
				pins = "PD4", "PD5";
				function = "uart2";
			};

			uart3_pg_pins: uart3-pg-pins {
				pins = "PG9", "PG10";
				function = "uart3";
			};

			uart3_cts_rts_pg_pins: uart3-cts-rts-pg-pins {
				pins = "PG11", "PG12";
				function = "uart3";
			};
<<<<<<< HEAD

			pwm0_pin: pwm0-pin {
				pins = "PB2";
				function = "pwm";
			};
=======
>>>>>>> 0ecfebd2
		};

		timer@1c20c00 {
			compatible = "allwinner,sun4i-a10-timer";
			reg = <0x01c20c00 0x90>;
			interrupts = <22>;
			clocks = <&ccu CLK_HOSC>;
		};

		wdt: watchdog@1c20c90 {
			compatible = "allwinner,sun4i-a10-wdt";
			reg = <0x01c20c90 0x10>;
		};

		ir0: ir@1c21800 {
			compatible = "allwinner,sun4i-a10-ir";
			clocks = <&ccu CLK_APB0_IR>, <&ccu CLK_IR>;
			clock-names = "apb", "ir";
			interrupts = <5>;
			reg = <0x01c21800 0x40>;
			status = "disabled";
		};

		lradc: lradc@1c22800 {
			compatible = "allwinner,sun4i-a10-lradc-keys";
			reg = <0x01c22800 0x100>;
			interrupts = <31>;
			status = "disabled";
		};

		codec: codec@1c22c00 {
			#sound-dai-cells = <0>;
			compatible = "allwinner,sun4i-a10-codec";
			reg = <0x01c22c00 0x40>;
			interrupts = <30>;
			clocks = <&ccu CLK_APB0_CODEC>, <&ccu CLK_CODEC>;
			clock-names = "apb", "codec";
			dmas = <&dma SUN4I_DMA_NORMAL 19>,
			       <&dma SUN4I_DMA_NORMAL 19>;
			dma-names = "rx", "tx";
			status = "disabled";
		};

		sid: eeprom@1c23800 {
			compatible = "allwinner,sun4i-a10-sid";
			reg = <0x01c23800 0x10>;
		};

		rtp: rtp@1c25000 {
			compatible = "allwinner,sun5i-a13-ts";
			reg = <0x01c25000 0x100>;
			interrupts = <29>;
			#thermal-sensor-cells = <0>;
		};

		uart0: serial@1c28000 {
			compatible = "snps,dw-apb-uart";
			reg = <0x01c28000 0x400>;
			interrupts = <1>;
			reg-shift = <2>;
			reg-io-width = <4>;
			clocks = <&ccu CLK_APB1_UART0>;
			status = "disabled";
		};

		uart1: serial@1c28400 {
			compatible = "snps,dw-apb-uart";
			reg = <0x01c28400 0x400>;
			interrupts = <2>;
			reg-shift = <2>;
			reg-io-width = <4>;
			clocks = <&ccu CLK_APB1_UART1>;
			status = "disabled";
		};

		uart2: serial@1c28800 {
			compatible = "snps,dw-apb-uart";
			reg = <0x01c28800 0x400>;
			interrupts = <3>;
			reg-shift = <2>;
			reg-io-width = <4>;
			clocks = <&ccu CLK_APB1_UART2>;
			status = "disabled";
		};

		uart3: serial@1c28c00 {
			compatible = "snps,dw-apb-uart";
			reg = <0x01c28c00 0x400>;
			interrupts = <4>;
			reg-shift = <2>;
			reg-io-width = <4>;
			clocks = <&ccu CLK_APB1_UART3>;
			status = "disabled";
		};

		i2c0: i2c@1c2ac00 {
			compatible = "allwinner,sun4i-a10-i2c";
			reg = <0x01c2ac00 0x400>;
			interrupts = <7>;
			clocks = <&ccu CLK_APB1_I2C0>;
			pinctrl-names = "default";
			pinctrl-0 = <&i2c0_pins>;
			status = "disabled";
			#address-cells = <1>;
			#size-cells = <0>;
		};

		i2c1: i2c@1c2b000 {
			compatible = "allwinner,sun4i-a10-i2c";
			reg = <0x01c2b000 0x400>;
			interrupts = <8>;
			clocks = <&ccu CLK_APB1_I2C1>;
			pinctrl-names = "default";
			pinctrl-0 = <&i2c1_pins>;
			status = "disabled";
			#address-cells = <1>;
			#size-cells = <0>;
		};

		i2c2: i2c@1c2b400 {
			compatible = "allwinner,sun4i-a10-i2c";
			reg = <0x01c2b400 0x400>;
			interrupts = <9>;
			clocks = <&ccu CLK_APB1_I2C2>;
			pinctrl-names = "default";
			pinctrl-0 = <&i2c2_pins>;
			status = "disabled";
			#address-cells = <1>;
			#size-cells = <0>;
		};

		timer@1c60000 {
			compatible = "allwinner,sun5i-a13-hstimer";
			reg = <0x01c60000 0x1000>;
			interrupts = <82>, <83>;
			clocks = <&ccu CLK_AHB_HSTIMER>;
		};

		fe0: display-frontend@1e00000 {
			compatible = "allwinner,sun5i-a13-display-frontend";
			reg = <0x01e00000 0x20000>;
			interrupts = <47>;
			clocks = <&ccu CLK_DE_FE>, <&ccu CLK_DE_FE>,
				 <&ccu CLK_DRAM_DE_FE>;
			clock-names = "ahb", "mod",
				      "ram";
			resets = <&ccu RST_DE_FE>;
			interconnects = <&mbus 19>;
			interconnect-names = "dma-mem";
			status = "disabled";

			ports {
				#address-cells = <1>;
				#size-cells = <0>;

				fe0_out: port@1 {
					reg = <1>;

					fe0_out_be0: endpoint {
						remote-endpoint = <&be0_in_fe0>;
					};
				};
			};
		};

		be0: display-backend@1e60000 {
			compatible = "allwinner,sun5i-a13-display-backend";
			reg = <0x01e60000 0x10000>;
			interrupts = <47>;
			clocks = <&ccu CLK_AHB_DE_BE>, <&ccu CLK_DE_BE>,
				 <&ccu CLK_DRAM_DE_BE>;
			clock-names = "ahb", "mod",
				      "ram";
			resets = <&ccu RST_DE_BE>;
			interconnects = <&mbus 18>;
			interconnect-names = "dma-mem";
			status = "disabled";

			assigned-clocks = <&ccu CLK_DE_BE>;
			assigned-clock-rates = <300000000>;

			ports {
				#address-cells = <1>;
				#size-cells = <0>;

				be0_in: port@0 {
					reg = <0>;

					be0_in_fe0: endpoint {
						remote-endpoint = <&fe0_out_be0>;
					};
				};

				be0_out: port@1 {
					reg = <1>;

					be0_out_tcon0: endpoint {
						remote-endpoint = <&tcon0_in_be0>;
					};
				};
			};
		};
	};
};<|MERGE_RESOLUTION|>--- conflicted
+++ resolved
@@ -504,11 +504,7 @@
 				bias-pull-up;
 			};
 
-<<<<<<< HEAD
-			mmc2_8bit_pins: mmc2-8bit-pins {
-=======
 			mmc2_4bit_pc_pins: mmc2-4bit-pc-pins {
->>>>>>> 0ecfebd2
 				pins = "PC6", "PC7", "PC8", "PC9",
 				       "PC10", "PC11";
 				function = "mmc2";
@@ -516,11 +512,7 @@
 				bias-pull-up;
 			};
 
-<<<<<<< HEAD
-			mmc2_4bit_pc_pins: mmc2-4bit-pc-pins {
-=======
 			mmc2_8bit_pins: mmc2-8bit-pins {
->>>>>>> 0ecfebd2
 				pins = "PC6", "PC7", "PC8", "PC9",
 				       "PC10", "PC11", "PC12", "PC13",
 				       "PC14", "PC15";
@@ -547,14 +539,11 @@
 				function = "nand0";
 			};
 
-<<<<<<< HEAD
-=======
 			pwm0_pin: pwm0-pin {
 				pins = "PB2";
 				function = "pwm";
 			};
 
->>>>>>> 0ecfebd2
 			spi2_pe_pins: spi2-pe-pins {
 				pins = "PE1", "PE2", "PE3";
 				function = "spi2";
@@ -594,14 +583,6 @@
 				pins = "PG11", "PG12";
 				function = "uart3";
 			};
-<<<<<<< HEAD
-
-			pwm0_pin: pwm0-pin {
-				pins = "PB2";
-				function = "pwm";
-			};
-=======
->>>>>>> 0ecfebd2
 		};
 
 		timer@1c20c00 {
