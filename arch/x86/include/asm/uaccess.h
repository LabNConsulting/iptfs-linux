--- conflicted
+++ resolved
@@ -718,37 +718,11 @@
 
 	kasan_check_write(to, n);
 
-<<<<<<< HEAD
-	/*
-	 * While we would like to have the compiler do the checking for us
-	 * even in the non-constant size case, any false positives there are
-	 * a problem (especially when DEBUG_STRICT_USER_COPY_CHECKS, but even
-	 * without - the [hopefully] dangerous looking nature of the warning
-	 * would make people go look at the respecitive call sites over and
-	 * over again just to find that there's no problem).
-	 *
-	 * And there are cases where it's just not realistic for the compiler
-	 * to prove the count to be in range. For example when multiple call
-	 * sites of a helper function - perhaps in different source files -
-	 * all doing proper range checking, yet the helper function not doing
-	 * so again.
-	 *
-	 * Therefore limit the compile time checking to the constant size
-	 * case, and do only runtime checking for non-constant sizes.
-	 */
-
-	if (likely(sz < 0 || sz >= n)) {
-		check_object_size(to, n, false);
-		n = _copy_from_user(to, from, n);
-	} else if (__builtin_constant_p(n))
-		copy_from_user_overflow();
-=======
 	if (likely(sz < 0 || sz >= n)) {
 		check_object_size(to, n, false);
 		n = _copy_from_user(to, from, n);
 	} else if (!__builtin_constant_p(n))
 		copy_user_overflow(sz, n);
->>>>>>> 08895a8b
 	else
 		__bad_copy_user();
 
@@ -764,20 +738,11 @@
 
 	might_fault();
 
-<<<<<<< HEAD
-	/* See the comment in copy_from_user() above. */
-	if (likely(sz < 0 || sz >= n)) {
-		check_object_size(from, n, true);
-		n = _copy_to_user(to, from, n);
-	} else if (__builtin_constant_p(n))
-		copy_to_user_overflow();
-=======
 	if (likely(sz < 0 || sz >= n)) {
 		check_object_size(from, n, true);
 		n = _copy_to_user(to, from, n);
 	} else if (!__builtin_constant_p(n))
 		copy_user_overflow(sz, n);
->>>>>>> 08895a8b
 	else
 		__bad_copy_user();
 
