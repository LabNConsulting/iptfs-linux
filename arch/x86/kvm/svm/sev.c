--- conflicted
+++ resolved
@@ -734,7 +734,6 @@
 {
 	struct kvm_sev_info *sev = &to_kvm_svm(kvm)->sev_info;
 	struct sev_data_dbg data;
-<<<<<<< HEAD
 
 	data.reserved = 0;
 	data.handle = sev->handle;
@@ -742,15 +741,6 @@
 	data.src_addr = src;
 	data.len = size;
 
-=======
-
-	data.reserved = 0;
-	data.handle = sev->handle;
-	data.dst_addr = dst;
-	data.src_addr = src;
-	data.len = size;
-
->>>>>>> 8e0eb2fb
 	return sev_issue_cmd(kvm,
 			     enc ? SEV_CMD_DBG_ENCRYPT : SEV_CMD_DBG_DECRYPT,
 			     &data, error);
@@ -1113,16 +1103,9 @@
 	struct sev_data_send_start data;
 	int ret;
 
-<<<<<<< HEAD
-	data.handle = sev->handle;
-	ret = sev_issue_cmd(kvm, SEV_CMD_SEND_START, &data, &argp->error);
-	if (ret < 0)
-		return ret;
-=======
 	memset(&data, 0, sizeof(data));
 	data.handle = sev->handle;
 	ret = sev_issue_cmd(kvm, SEV_CMD_SEND_START, &data, &argp->error);
->>>>>>> 8e0eb2fb
 
 	params->session_len = data.session_len;
 	if (copy_to_user((void __user *)(uintptr_t)argp->data, params,
@@ -1231,16 +1214,9 @@
 	struct sev_data_send_update_data data;
 	int ret;
 
-<<<<<<< HEAD
-	data.handle = sev->handle;
-	ret = sev_issue_cmd(kvm, SEV_CMD_SEND_UPDATE_DATA, &data, &argp->error);
-	if (ret < 0)
-		return ret;
-=======
 	memset(&data, 0, sizeof(data));
 	data.handle = sev->handle;
 	ret = sev_issue_cmd(kvm, SEV_CMD_SEND_UPDATE_DATA, &data, &argp->error);
->>>>>>> 8e0eb2fb
 
 	params->hdr_len = data.hdr_len;
 	params->trans_len = data.trans_len;
@@ -1784,12 +1760,8 @@
 e_source_unlock:
 	mutex_unlock(&source_kvm->lock);
 e_source_put:
-<<<<<<< HEAD
-	fput(source_kvm_file);
-=======
 	if (source_kvm_file)
 		fput(source_kvm_file);
->>>>>>> 8e0eb2fb
 	return ret;
 }
 
