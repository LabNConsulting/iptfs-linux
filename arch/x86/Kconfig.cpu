# Put here option for CPU selection and depending optimization
if !X86_ELAN

choice
	prompt "Processor family"
	default M686 if X86_32
	default GENERIC_CPU if X86_64

config M386
	bool "386"
	depends on X86_32 && !UML
	---help---
	  This is the processor type of your CPU. This information is used for
	  optimizing purposes. In order to compile a kernel that can run on
	  all x86 CPU types (albeit not optimally fast), you can specify
	  "386" here.

	  The kernel will not necessarily run on earlier architectures than
	  the one you have chosen, e.g. a Pentium optimized kernel will run on
	  a PPro, but not necessarily on a i486.

	  Here are the settings recommended for greatest speed:
	  - "386" for the AMD/Cyrix/Intel 386DX/DXL/SL/SLC/SX, Cyrix/TI
	  486DLC/DLC2, and UMC 486SX-S.  Only "386" kernels will run on a 386
	  class machine.
	  - "486" for the AMD/Cyrix/IBM/Intel 486DX/DX2/DX4 or
	  SL/SLC/SLC2/SLC3/SX/SX2 and UMC U5D or U5S.
	  - "586" for generic Pentium CPUs lacking the TSC
	  (time stamp counter) register.
	  - "Pentium-Classic" for the Intel Pentium.
	  - "Pentium-MMX" for the Intel Pentium MMX.
	  - "Pentium-Pro" for the Intel Pentium Pro.
	  - "Pentium-II" for the Intel Pentium II or pre-Coppermine Celeron.
	  - "Pentium-III" for the Intel Pentium III or Coppermine Celeron.
	  - "Pentium-4" for the Intel Pentium 4 or P4-based Celeron.
	  - "K6" for the AMD K6, K6-II and K6-III (aka K6-3D).
	  - "Athlon" for the AMD K7 family (Athlon/Duron/Thunderbird).
	  - "Crusoe" for the Transmeta Crusoe series.
	  - "Efficeon" for the Transmeta Efficeon series.
	  - "Winchip-C6" for original IDT Winchip.
	  - "Winchip-2" for IDT Winchips with 3dNow! capabilities.
	  - "GeodeGX1" for Geode GX1 (Cyrix MediaGX).
	  - "Geode GX/LX" For AMD Geode GX and LX processors.
	  - "CyrixIII/VIA C3" for VIA Cyrix III or VIA C3.
	  - "VIA C3-2" for VIA C3-2 "Nehemiah" (model 9 and above).
	  - "VIA C7" for VIA C7.

	  If you don't know what to do, choose "386".

config M486
	bool "486"
	depends on X86_32
	---help---
	  Select this for a 486 series processor, either Intel or one of the
	  compatible processors from AMD, Cyrix, IBM, or Intel.  Includes DX,
	  DX2, and DX4 variants; also SL/SLC/SLC2/SLC3/SX/SX2 and UMC U5D or
	  U5S.

config M586
	bool "586/K5/5x86/6x86/6x86MX"
	depends on X86_32
	---help---
	  Select this for an 586 or 686 series processor such as the AMD K5,
	  the Cyrix 5x86, 6x86 and 6x86MX.  This choice does not
	  assume the RDTSC (Read Time Stamp Counter) instruction.

config M586TSC
	bool "Pentium-Classic"
	depends on X86_32
	---help---
	  Select this for a Pentium Classic processor with the RDTSC (Read
	  Time Stamp Counter) instruction for benchmarking.

config M586MMX
	bool "Pentium-MMX"
	depends on X86_32
	---help---
	  Select this for a Pentium with the MMX graphics/multimedia
	  extended instructions.

config M686
	bool "Pentium-Pro"
	depends on X86_32
	---help---
	  Select this for Intel Pentium Pro chips.  This enables the use of
	  Pentium Pro extended instructions, and disables the init-time guard
	  against the f00f bug found in earlier Pentiums.

config MPENTIUMII
	bool "Pentium-II/Celeron(pre-Coppermine)"
	depends on X86_32
	---help---
	  Select this for Intel chips based on the Pentium-II and
	  pre-Coppermine Celeron core.  This option enables an unaligned
	  copy optimization, compiles the kernel with optimization flags
	  tailored for the chip, and applies any applicable Pentium Pro
	  optimizations.

config MPENTIUMIII
	bool "Pentium-III/Celeron(Coppermine)/Pentium-III Xeon"
	depends on X86_32
	---help---
	  Select this for Intel chips based on the Pentium-III and
	  Celeron-Coppermine core.  This option enables use of some
	  extended prefetch instructions in addition to the Pentium II
	  extensions.

config MPENTIUMM
	bool "Pentium M"
	depends on X86_32
	---help---
	  Select this for Intel Pentium M (not Pentium-4 M)
	  notebook chips.

config MPENTIUM4
	bool "Pentium-4/Celeron(P4-based)/Pentium-4 M/older Xeon"
	depends on X86_32
	---help---
	  Select this for Intel Pentium 4 chips.  This includes the
	  Pentium 4, Pentium D, P4-based Celeron and Xeon, and
	  Pentium-4 M (not Pentium M) chips.  This option enables compile
	  flags optimized for the chip, uses the correct cache line size, and
	  applies any applicable optimizations.

	  CPUIDs: F[0-6][1-A] (in /proc/cpuinfo show = cpu family : 15 )

	  Select this for:
	    Pentiums (Pentium 4, Pentium D, Celeron, Celeron D) corename:
		-Willamette
		-Northwood
		-Mobile Pentium 4
		-Mobile Pentium 4 M
		-Extreme Edition (Gallatin)
		-Prescott
		-Prescott 2M
		-Cedar Mill
		-Presler
		-Smithfiled
	    Xeons (Intel Xeon, Xeon MP, Xeon LV, Xeon MV) corename:
		-Foster
		-Prestonia
		-Gallatin
		-Nocona
		-Irwindale
		-Cranford
		-Potomac
		-Paxville
		-Dempsey


config MK6
	bool "K6/K6-II/K6-III"
	depends on X86_32
	---help---
	  Select this for an AMD K6-family processor.  Enables use of
	  some extended instructions, and passes appropriate optimization
	  flags to GCC.

config MK7
	bool "Athlon/Duron/K7"
	depends on X86_32
	---help---
	  Select this for an AMD Athlon K7-family processor.  Enables use of
	  some extended instructions, and passes appropriate optimization
	  flags to GCC.

config MK8
	bool "Opteron/Athlon64/Hammer/K8"
	---help---
	  Select this for an AMD Opteron or Athlon64 Hammer-family processor.
	  Enables use of some extended instructions, and passes appropriate
	  optimization flags to GCC.

config MCRUSOE
	bool "Crusoe"
	depends on X86_32
	---help---
	  Select this for a Transmeta Crusoe processor.  Treats the processor
	  like a 586 with TSC, and sets some GCC optimization flags (like a
	  Pentium Pro with no alignment requirements).

config MEFFICEON
	bool "Efficeon"
	depends on X86_32
	---help---
	  Select this for a Transmeta Efficeon processor.

config MWINCHIPC6
	bool "Winchip-C6"
	depends on X86_32
	---help---
	  Select this for an IDT Winchip C6 chip.  Linux and GCC
	  treat this chip as a 586TSC with some extended instructions
	  and alignment requirements.

config MWINCHIP3D
	bool "Winchip-2/Winchip-2A/Winchip-3"
	depends on X86_32
	---help---
	  Select this for an IDT Winchip-2, 2A or 3.  Linux and GCC
	  treat this chip as a 586TSC with some extended instructions
	  and alignment requirements.  Also enable out of order memory
	  stores for this CPU, which can increase performance of some
	  operations.

config MGEODEGX1
	bool "GeodeGX1"
	depends on X86_32
	---help---
	  Select this for a Geode GX1 (Cyrix MediaGX) chip.

config MGEODE_LX
	bool "Geode GX/LX"
	depends on X86_32
	---help---
	  Select this for AMD Geode GX and LX processors.

config MCYRIXIII
	bool "CyrixIII/VIA-C3"
	depends on X86_32
	---help---
	  Select this for a Cyrix III or C3 chip.  Presently Linux and GCC
	  treat this chip as a generic 586. Whilst the CPU is 686 class,
	  it lacks the cmov extension which gcc assumes is present when
	  generating 686 code.
	  Note that Nehemiah (Model 9) and above will not boot with this
	  kernel due to them lacking the 3DNow! instructions used in earlier
	  incarnations of the CPU.

config MVIAC3_2
	bool "VIA C3-2 (Nehemiah)"
	depends on X86_32
	---help---
	  Select this for a VIA C3 "Nehemiah". Selecting this enables usage
	  of SSE and tells gcc to treat the CPU as a 686.
	  Note, this kernel will not boot on older (pre model 9) C3s.

config MVIAC7
	bool "VIA C7"
	depends on X86_32
	---help---
	  Select this for a VIA C7.  Selecting this uses the correct cache
	  shift and tells gcc to treat the CPU as a 686.

config MPSC
	bool "Intel P4 / older Netburst based Xeon"
	depends on X86_64
	---help---
	  Optimize for Intel Pentium 4, Pentium D and older Nocona/Dempsey
	  Xeon CPUs with Intel 64bit which is compatible with x86-64.
	  Note that the latest Xeons (Xeon 51xx and 53xx) are not based on the
	  Netburst core and shouldn't use this option. You can distinguish them
	  using the cpu family field
	  in /proc/cpuinfo. Family 15 is an older Xeon, Family 6 a newer one.

config MCORE2
	bool "Core 2/newer Xeon"
	---help---

	  Select this for Intel Core 2 and newer Core 2 Xeons (Xeon 51xx and
	  53xx) CPUs. You can distinguish newer from older Xeons by the CPU
	  family in /proc/cpuinfo. Newer ones have 6 and older ones 15
	  (not a typo)

config MATOM
	bool "Intel Atom"
	---help---

	  Select this for the Intel Atom platform. Intel Atom CPUs have an
	  in-order pipelining architecture and thus can benefit from
	  accordingly optimized code. Use a recent GCC with specific Atom
	  support in order to fully benefit from selecting this option.

config GENERIC_CPU
	bool "Generic-x86-64"
	depends on X86_64
	---help---
	  Generic x86-64 CPU.
	  Run equally well on all x86-64 CPUs.

endchoice

config X86_GENERIC
	bool "Generic x86 support"
	depends on X86_32
	---help---
	  Instead of just including optimizations for the selected
	  x86 variant (e.g. PII, Crusoe or Athlon), include some more
	  generic optimizations as well. This will make the kernel
	  perform better on x86 CPUs other than that selected.

	  This is really intended for distributors who need more
	  generic optimizations.

endif

config X86_CPU
	def_bool y
	select GENERIC_FIND_FIRST_BIT
	select GENERIC_FIND_NEXT_BIT

#
# Define implied options from the CPU selection here
config X86_L1_CACHE_BYTES
	int
	default "128" if MPSC
	default "64" if GENERIC_CPU || MK8 || MCORE2 || MATOM || X86_32

config X86_INTERNODE_CACHE_BYTES
	int
	default "4096" if X86_VSMP
	default X86_L1_CACHE_BYTES if !X86_VSMP

config X86_CMPXCHG
	def_bool X86_64 || (X86_32 && !M386)

config X86_L1_CACHE_SHIFT
	int
	default "7" if MPENTIUM4 || MPSC
	default "4" if X86_ELAN || M486 || M386 || MGEODEGX1
	default "5" if MWINCHIP3D || MWINCHIPC6 || MCRUSOE || MEFFICEON || MCYRIXIII || MK6 || MPENTIUMIII || MPENTIUMII || M686 || M586MMX || M586TSC || M586 || MVIAC3_2 || MGEODE_LX
	default "6" if MK7 || MK8 || MPENTIUMM || MCORE2 || MATOM || MVIAC7 || X86_GENERIC || GENERIC_CPU

config X86_XADD
	def_bool y
	depends on X86_32 && !M386

config X86_PPRO_FENCE
	bool "PentiumPro memory ordering errata workaround"
	depends on M686 || M586MMX || M586TSC || M586 || M486 || M386 || MGEODEGX1
	---help---
	  Old PentiumPro multiprocessor systems had errata that could cause
	  memory operations to violate the x86 ordering standard in rare cases.
	  Enabling this option will attempt to work around some (but not all)
	  occurances of this problem, at the cost of much heavier spinlock and
	  memory barrier operations.

	  If unsure, say n here. Even distro kernels should think twice before
	  enabling this: there are few systems, and an unlikely bug.

config X86_F00F_BUG
	def_bool y
	depends on M586MMX || M586TSC || M586 || M486 || M386

config X86_WP_WORKS_OK
	def_bool y
	depends on !M386

config X86_INVLPG
	def_bool y
	depends on X86_32 && !M386

config X86_BSWAP
	def_bool y
	depends on X86_32 && !M386

config X86_POPAD_OK
	def_bool y
	depends on X86_32 && !M386

config X86_ALIGNMENT_16
	def_bool y
	depends on MWINCHIP3D || MWINCHIPC6 || MCYRIXIII || X86_ELAN || MK6 || M586MMX || M586TSC || M586 || M486 || MVIAC3_2 || MGEODEGX1

config X86_INTEL_USERCOPY
	def_bool y
	depends on MPENTIUM4 || MPENTIUMM || MPENTIUMIII || MPENTIUMII || M586MMX || X86_GENERIC || MK8 || MK7 || MEFFICEON || MCORE2

config X86_USE_PPRO_CHECKSUM
	def_bool y
	depends on MWINCHIP3D || MWINCHIPC6 || MCYRIXIII || MK7 || MK6 || MPENTIUM4 || MPENTIUMM || MPENTIUMIII || MPENTIUMII || M686 || MK8 || MVIAC3_2 || MEFFICEON || MGEODE_LX || MCORE2 || MATOM

config X86_USE_3DNOW
	def_bool y
	depends on (MCYRIXIII || MK7 || MGEODE_LX) && !UML

config X86_OOSTORE
	def_bool y
	depends on (MWINCHIP3D || MWINCHIPC6) && MTRR

#
# P6_NOPs are a relatively minor optimization that require a family >=
# 6 processor, except that it is broken on certain VIA chips.
# Furthermore, AMD chips prefer a totally different sequence of NOPs
# (which work on all CPUs).  In addition, it looks like Virtual PC
# does not understand them.
#
# As a result, disallow these if we're not compiling for X86_64 (these
# NOPs do work on all x86-64 capable chips); the list of processors in
# the right-hand clause are the cores that benefit from this optimization.
#
config X86_P6_NOP
	def_bool y
	depends on X86_64
	depends on (MCORE2 || MPENTIUM4 || MPSC)

config X86_TSC
	def_bool y
	depends on ((MWINCHIP3D || MCRUSOE || MEFFICEON || MCYRIXIII || MK7 || MK6 || MPENTIUM4 || MPENTIUMM || MPENTIUMIII || MPENTIUMII || M686 || M586MMX || M586TSC || MK8 || MVIAC3_2 || MVIAC7 || MGEODEGX1 || MGEODE_LX || MCORE2 || MATOM) && !X86_NUMAQ) || X86_64

config X86_CMPXCHG64
	def_bool y
<<<<<<< HEAD
	depends on X86_PAE || X86_64 || MCORE2 || MPENTIUM4 || MPENTIUMM || MPENTIUMIII || MPENTIUMII || M686 || MATOM
=======
	depends on !M386 && !M486
>>>>>>> 22763c5c

# this should be set for all -march=.. options where the compiler
# generates cmov.
config X86_CMOV
	def_bool y
	depends on (MK8 || MK7 || MCORE2 || MPENTIUM4 || MPENTIUMM || MPENTIUMIII || MPENTIUMII || M686 || MVIAC3_2 || MVIAC7 || MCRUSOE || MEFFICEON || X86_64 || MATOM)

config X86_MINIMUM_CPU_FAMILY
	int
	default "64" if X86_64
	default "6" if X86_32 && X86_P6_NOP
	default "5" if X86_32 && X86_CMPXCHG64
	default "4" if X86_32 && (X86_XADD || X86_CMPXCHG || X86_BSWAP || X86_WP_WORKS_OK)
	default "3"

config X86_DEBUGCTLMSR
	def_bool y
	depends on !(MK6 || MWINCHIPC6 || MWINCHIP3D || MCYRIXIII || M586MMX || M586TSC || M586 || M486 || M386) && !UML

menuconfig PROCESSOR_SELECT
	bool "Supported processor vendors" if EMBEDDED
	---help---
	  This lets you choose what x86 vendor support code your kernel
	  will include.

config CPU_SUP_INTEL
	default y
	bool "Support Intel processors" if PROCESSOR_SELECT
	---help---
	  This enables detection, tunings and quirks for Intel processors

	  You need this enabled if you want your kernel to run on an
	  Intel CPU. Disabling this option on other types of CPUs
	  makes the kernel a tiny bit smaller. Disabling it on an Intel
	  CPU might render the kernel unbootable.

	  If unsure, say N.

config CPU_SUP_CYRIX_32
	default y
	bool "Support Cyrix processors" if PROCESSOR_SELECT
	depends on !64BIT
	---help---
	  This enables detection, tunings and quirks for Cyrix processors

	  You need this enabled if you want your kernel to run on a
	  Cyrix CPU. Disabling this option on other types of CPUs
	  makes the kernel a tiny bit smaller. Disabling it on a Cyrix
	  CPU might render the kernel unbootable.

	  If unsure, say N.

config CPU_SUP_AMD
	default y
	bool "Support AMD processors" if PROCESSOR_SELECT
	---help---
	  This enables detection, tunings and quirks for AMD processors

	  You need this enabled if you want your kernel to run on an
	  AMD CPU. Disabling this option on other types of CPUs
	  makes the kernel a tiny bit smaller. Disabling it on an AMD
	  CPU might render the kernel unbootable.

	  If unsure, say N.

config CPU_SUP_CENTAUR
	default y
	bool "Support Centaur processors" if PROCESSOR_SELECT
	---help---
	  This enables detection, tunings and quirks for Centaur processors

	  You need this enabled if you want your kernel to run on a
	  Centaur CPU. Disabling this option on other types of CPUs
	  makes the kernel a tiny bit smaller. Disabling it on a Centaur
	  CPU might render the kernel unbootable.

	  If unsure, say N.

config CPU_SUP_TRANSMETA_32
	default y
	bool "Support Transmeta processors" if PROCESSOR_SELECT
	depends on !64BIT
	---help---
	  This enables detection, tunings and quirks for Transmeta processors

	  You need this enabled if you want your kernel to run on a
	  Transmeta CPU. Disabling this option on other types of CPUs
	  makes the kernel a tiny bit smaller. Disabling it on a Transmeta
	  CPU might render the kernel unbootable.

	  If unsure, say N.

config CPU_SUP_UMC_32
	default y
	bool "Support UMC processors" if PROCESSOR_SELECT
	depends on !64BIT
	---help---
	  This enables detection, tunings and quirks for UMC processors

	  You need this enabled if you want your kernel to run on a
	  UMC CPU. Disabling this option on other types of CPUs
	  makes the kernel a tiny bit smaller. Disabling it on a UMC
	  CPU might render the kernel unbootable.

	  If unsure, say N.

config X86_DS
	def_bool X86_PTRACE_BTS
	depends on X86_DEBUGCTLMSR
	select HAVE_HW_BRANCH_TRACER

config X86_PTRACE_BTS
	bool "Branch Trace Store"
	default y
	depends on X86_DEBUGCTLMSR
	depends on BROKEN
	---help---
	  This adds a ptrace interface to the hardware's branch trace store.

	  Debuggers may use it to collect an execution trace of the debugged
	  application in order to answer the question 'how did I get here?'.
	  Debuggers may trace user mode as well as kernel mode.

	  Say Y unless there is no application development on this machine
	  and you want to save a small amount of code size.<|MERGE_RESOLUTION|>--- conflicted
+++ resolved
@@ -400,11 +400,7 @@
 
 config X86_CMPXCHG64
 	def_bool y
-<<<<<<< HEAD
-	depends on X86_PAE || X86_64 || MCORE2 || MPENTIUM4 || MPENTIUMM || MPENTIUMIII || MPENTIUMII || M686 || MATOM
-=======
 	depends on !M386 && !M486
->>>>>>> 22763c5c
 
 # this should be set for all -march=.. options where the compiler
 # generates cmov.
