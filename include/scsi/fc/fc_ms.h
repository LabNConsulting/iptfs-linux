<<<<<<< HEAD
/* SPDX-License-Identifier: GPL-2.0-only */
/* * Copyright(c) 2011 Intel Corporation. All rights reserved.
=======
/* SPDX-License-Identifier: GPL-2.0 */
/*
 * Copyright(c) 2011 Intel Corporation. All rights reserved.
>>>>>>> baf23edd
 *
 * Maintained at www.Open-FCoE.org
 */

#ifndef _FC_MS_H_
#define	_FC_MS_H_

#include <linux/types.h>

/*
 * Fibre Channel Services - Management Service (MS)
 * From T11.org FC-GS-4 Rev 7.91 February 4, 2004
 */

/*
 * Fabric Device Management Interface
 */

/*
 * Common-transport sub-type for FDMI
 */
#define	FC_FDMI_SUBTYPE	    0x10 /* fs_ct_hdr.ct_fs_subtype */

/*
 * Management server FDMI Requests.
 */
enum fc_fdmi_req {
	FC_FDMI_GRHL = 0x0100,	/* Get Registered HBA List */
	FC_FDMI_GHAT = 0x0101,	/* Get HBA Attributes */
	FC_FDMI_GRPL = 0x0102,	/* Get Registered Port List */
	FC_FDMI_GPAT = 0x0110,	/* Get Port Attributes */
	FC_FDMI_RHBA = 0x0200,	/* Register HBA */
	FC_FDMI_RHAT = 0x0201,	/* Register HBA Attributes */
	FC_FDMI_RPRT = 0x0210,	/* Register Port */
	FC_FDMI_RPA = 0x0211,	/* Register Port Attributes */
	FC_FDMI_DHBA = 0x0300,	/* Deregister HBA */
	FC_FDMI_DHAT = 0x0301,	/* Deregister HBA Attributes */
	FC_FDMI_DPRT = 0x0310,	/* Deregister Port */
	FC_FDMI_DPA = 0x0311,	/* Deregister Port Attributes */
};

/*
 * HBA Attribute Entry Type
 */
enum fc_fdmi_hba_attr_type {
	FC_FDMI_HBA_ATTR_NODENAME = 0x0001,
	FC_FDMI_HBA_ATTR_MANUFACTURER = 0x0002,
	FC_FDMI_HBA_ATTR_SERIALNUMBER = 0x0003,
	FC_FDMI_HBA_ATTR_MODEL = 0x0004,
	FC_FDMI_HBA_ATTR_MODELDESCRIPTION = 0x0005,
	FC_FDMI_HBA_ATTR_HARDWAREVERSION = 0x0006,
	FC_FDMI_HBA_ATTR_DRIVERVERSION = 0x0007,
	FC_FDMI_HBA_ATTR_OPTIONROMVERSION = 0x0008,
	FC_FDMI_HBA_ATTR_FIRMWAREVERSION = 0x0009,
	FC_FDMI_HBA_ATTR_OSNAMEVERSION = 0x000A,
	FC_FDMI_HBA_ATTR_MAXCTPAYLOAD = 0x000B,
};

/*
 * HBA Attribute Length
 */
#define FC_FDMI_HBA_ATTR_NODENAME_LEN		8
#define FC_FDMI_HBA_ATTR_MANUFACTURER_LEN	64
#define FC_FDMI_HBA_ATTR_SERIALNUMBER_LEN	64
#define FC_FDMI_HBA_ATTR_MODEL_LEN		256
#define FC_FDMI_HBA_ATTR_MODELDESCR_LEN		256
#define FC_FDMI_HBA_ATTR_HARDWAREVERSION_LEN	256
#define FC_FDMI_HBA_ATTR_DRIVERVERSION_LEN	256
#define FC_FDMI_HBA_ATTR_OPTIONROMVERSION_LEN	256
#define FC_FDMI_HBA_ATTR_FIRMWAREVERSION_LEN	256
#define FC_FDMI_HBA_ATTR_OSNAMEVERSION_LEN	256
#define FC_FDMI_HBA_ATTR_MAXCTPAYLOAD_LEN	4

/*
 * Port Attribute Type
 */
enum fc_fdmi_port_attr_type {
	FC_FDMI_PORT_ATTR_FC4TYPES = 0x0001,
	FC_FDMI_PORT_ATTR_SUPPORTEDSPEED = 0x0002,
	FC_FDMI_PORT_ATTR_CURRENTPORTSPEED = 0x0003,
	FC_FDMI_PORT_ATTR_MAXFRAMESIZE = 0x0004,
	FC_FDMI_PORT_ATTR_OSDEVICENAME = 0x0005,
	FC_FDMI_PORT_ATTR_HOSTNAME = 0x0006,
};

/*
 * Port Attribute Length
 */
#define FC_FDMI_PORT_ATTR_FC4TYPES_LEN		32
#define FC_FDMI_PORT_ATTR_SUPPORTEDSPEED_LEN	4
#define FC_FDMI_PORT_ATTR_CURRENTPORTSPEED_LEN	4
#define FC_FDMI_PORT_ATTR_MAXFRAMESIZE_LEN	4
#define FC_FDMI_PORT_ATTR_OSDEVICENAME_LEN	256
#define FC_FDMI_PORT_ATTR_HOSTNAME_LEN		256

/*
 * HBA Attribute ID
 */
struct fc_fdmi_hba_identifier {
	__be64		id;
};

/*
 * Port Name
 */
struct fc_fdmi_port_name {
	__be64		portname;
};

/*
 * Attribute Entry Block for HBA/Port Attributes
 */
#define FC_FDMI_ATTR_ENTRY_HEADER_LEN	4
struct fc_fdmi_attr_entry {
	__be16		type;
	__be16		len;
	__u8		value[1];
} __attribute__((__packed__));

/*
 * Common for HBA/Port Attributes
 */
struct fs_fdmi_attrs {
	__be32				numattrs;
	struct fc_fdmi_attr_entry	attr[1];
} __attribute__((__packed__));

/*
 * Registered Port List
 */
struct fc_fdmi_rpl {
	__be32				numport;
	struct fc_fdmi_port_name	port[1];
} __attribute__((__packed__));

/*
 * Register HBA (RHBA)
 */
struct fc_fdmi_rhba {
	struct fc_fdmi_hba_identifier hbaid;
	struct fc_fdmi_rpl		 port;
	struct fs_fdmi_attrs		 hba_attrs;
} __attribute__((__packed__));

/*
 * Register HBA Attributes (RHAT)
 */
struct fc_fdmi_rhat {
	struct fc_fdmi_hba_identifier hbaid;
	struct fs_fdmi_attrs		 hba_attrs;
} __attribute__((__packed__));

/*
 * Register Port (RPRT)
 */
struct fc_fdmi_rprt {
	struct fc_fdmi_hba_identifier hbaid;
	struct fc_fdmi_port_name	 port;
	struct fs_fdmi_attrs		 hba_attrs;
} __attribute__((__packed__));

/*
 * Register Port Attributes (RPA)
 */
struct fc_fdmi_rpa {
	struct fc_fdmi_port_name	 port;
	struct fs_fdmi_attrs		 hba_attrs;
} __attribute__((__packed__));

/*
 * Deregister Port (DPRT)
 */
struct fc_fdmi_dprt {
	struct fc_fdmi_port_name	 port;
} __attribute__((__packed__));

/*
 * Deregister Port Attributes (DPA)
 */
struct fc_fdmi_dpa {
	struct fc_fdmi_port_name	 port;
	struct fs_fdmi_attrs		 hba_attrs;
} __attribute__((__packed__));

/*
 * Deregister HBA Attributes (DHAT)
 */
struct fc_fdmi_dhat {
	struct fc_fdmi_hba_identifier hbaid;
} __attribute__((__packed__));

/*
 * Deregister HBA (DHBA)
 */
struct fc_fdmi_dhba {
	struct fc_fdmi_hba_identifier hbaid;
} __attribute__((__packed__));

#endif /* _FC_MS_H_ */<|MERGE_RESOLUTION|>--- conflicted
+++ resolved
@@ -1,11 +1,6 @@
-<<<<<<< HEAD
 /* SPDX-License-Identifier: GPL-2.0-only */
-/* * Copyright(c) 2011 Intel Corporation. All rights reserved.
-=======
-/* SPDX-License-Identifier: GPL-2.0 */
 /*
  * Copyright(c) 2011 Intel Corporation. All rights reserved.
->>>>>>> baf23edd
  *
  * Maintained at www.Open-FCoE.org
  */
