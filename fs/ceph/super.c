--- conflicted
+++ resolved
@@ -172,17 +172,10 @@
 static const struct fs_parameter_spec ceph_mount_param_specs[] = {
 	fsparam_flag_no ("acl",				Opt_acl),
 	fsparam_flag_no ("asyncreaddir",		Opt_asyncreaddir),
-<<<<<<< HEAD
-	fsparam_u32	("caps_max",			Opt_caps_max),
-	fsparam_u32	("caps_wanted_delay_max",	Opt_caps_wanted_delay_max),
-	fsparam_u32	("caps_wanted_delay_min",	Opt_caps_wanted_delay_min),
-	fsparam_s32	("write_congestion_kb",		Opt_congestion_kb),
-=======
 	fsparam_s32	("caps_max",			Opt_caps_max),
 	fsparam_u32	("caps_wanted_delay_max",	Opt_caps_wanted_delay_max),
 	fsparam_u32	("caps_wanted_delay_min",	Opt_caps_wanted_delay_min),
 	fsparam_u32	("write_congestion_kb",		Opt_congestion_kb),
->>>>>>> a7196caf
 	fsparam_flag_no ("copyfrom",			Opt_copyfrom),
 	fsparam_flag_no ("dcache",			Opt_dcache),
 	fsparam_flag_no ("dirstat",			Opt_dirstat),
@@ -194,13 +187,8 @@
 	fsparam_flag_no ("quotadf",			Opt_quotadf),
 	fsparam_u32	("rasize",			Opt_rasize),
 	fsparam_flag_no ("rbytes",			Opt_rbytes),
-<<<<<<< HEAD
-	fsparam_s32	("readdir_max_bytes",		Opt_readdir_max_bytes),
-	fsparam_s32	("readdir_max_entries",		Opt_readdir_max_entries),
-=======
 	fsparam_u32	("readdir_max_bytes",		Opt_readdir_max_bytes),
 	fsparam_u32	("readdir_max_entries",		Opt_readdir_max_entries),
->>>>>>> a7196caf
 	fsparam_enum	("recover_session",		Opt_recover_session),
 	fsparam_flag_no ("require_active_mds",		Opt_require_active_mds),
 	fsparam_u32	("rsize",			Opt_rsize),
@@ -340,13 +328,9 @@
 		fsopt->caps_wanted_delay_max = result.uint_32;
 		break;
 	case Opt_caps_max:
-<<<<<<< HEAD
-		fsopt->caps_max = result.uint_32;
-=======
 		if (result.int_32 < 0)
 			goto out_of_range;
 		fsopt->caps_max = result.int_32;
->>>>>>> a7196caf
 		break;
 	case Opt_readdir_max_entries:
 		if (result.uint_32 < 1)
