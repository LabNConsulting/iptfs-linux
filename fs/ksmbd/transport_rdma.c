// SPDX-License-Identifier: GPL-2.0-or-later
/*
 *   Copyright (C) 2017, Microsoft Corporation.
 *   Copyright (C) 2018, LG Electronics.
 *
 *   Author(s): Long Li <longli@microsoft.com>,
 *		Hyunchul Lee <hyc.lee@gmail.com>
 *
 *   This program is free software;  you can redistribute it and/or modify
 *   it under the terms of the GNU General Public License as published by
 *   the Free Software Foundation; either version 2 of the License, or
 *   (at your option) any later version.
 *
 *   This program is distributed in the hope that it will be useful,
 *   but WITHOUT ANY WARRANTY;  without even the implied warranty of
 *   MERCHANTABILITY or FITNESS FOR A PARTICULAR PURPOSE.  See
 *   the GNU General Public License for more details.
 */

#define SUBMOD_NAME	"smb_direct"

#include <linux/kthread.h>
#include <linux/list.h>
#include <linux/mempool.h>
#include <linux/highmem.h>
#include <linux/scatterlist.h>
#include <rdma/ib_verbs.h>
#include <rdma/rdma_cm.h>
#include <rdma/rw.h>

#include "glob.h"
#include "connection.h"
#include "smb_common.h"
#include "smbstatus.h"
#include "transport_rdma.h"

#define SMB_DIRECT_PORT_IWARP		5445
#define SMB_DIRECT_PORT_INFINIBAND	445

#define SMB_DIRECT_VERSION_LE		cpu_to_le16(0x0100)

/* SMB_DIRECT negotiation timeout in seconds */
#define SMB_DIRECT_NEGOTIATE_TIMEOUT		120

#define SMB_DIRECT_MAX_SEND_SGES		8
#define SMB_DIRECT_MAX_RECV_SGES		1

/*
 * Default maximum number of RDMA read/write outstanding on this connection
 * This value is possibly decreased during QP creation on hardware limit
 */
#define SMB_DIRECT_CM_INITIATOR_DEPTH		8

/* Maximum number of retries on data transfer operations */
#define SMB_DIRECT_CM_RETRY			6
/* No need to retry on Receiver Not Ready since SMB_DIRECT manages credits */
#define SMB_DIRECT_CM_RNR_RETRY		0

/*
 * User configurable initial values per SMB_DIRECT transport connection
 * as defined in [MS-SMBD] 3.1.1.1
 * Those may change after a SMB_DIRECT negotiation
 */

/* Set 445 port to SMB Direct port by default */
static int smb_direct_port = SMB_DIRECT_PORT_INFINIBAND;

/* The local peer's maximum number of credits to grant to the peer */
static int smb_direct_receive_credit_max = 255;

/* The remote peer's credit request of local peer */
static int smb_direct_send_credit_target = 255;

/* The maximum single message size can be sent to remote peer */
static int smb_direct_max_send_size = 8192;

/*  The maximum fragmented upper-layer payload receive size supported */
static int smb_direct_max_fragmented_recv_size = 1024 * 1024;

/*  The maximum single-message size which can be received */
static int smb_direct_max_receive_size = 8192;

<<<<<<< HEAD
static int smb_direct_max_read_write_size = 1048512;
=======
static int smb_direct_max_read_write_size = 524224;
>>>>>>> ed9f4f96

static int smb_direct_max_outstanding_rw_ops = 8;

static LIST_HEAD(smb_direct_device_list);
static DEFINE_RWLOCK(smb_direct_device_lock);

struct smb_direct_device {
	struct ib_device	*ib_dev;
	struct list_head	list;
};

static struct smb_direct_listener {
	struct rdma_cm_id	*cm_id;
} smb_direct_listener;

static struct workqueue_struct *smb_direct_wq;

enum smb_direct_status {
	SMB_DIRECT_CS_NEW = 0,
	SMB_DIRECT_CS_CONNECTED,
	SMB_DIRECT_CS_DISCONNECTING,
	SMB_DIRECT_CS_DISCONNECTED,
};

struct smb_direct_transport {
	struct ksmbd_transport	transport;

	enum smb_direct_status	status;
	bool			full_packet_received;
	wait_queue_head_t	wait_status;

	struct rdma_cm_id	*cm_id;
	struct ib_cq		*send_cq;
	struct ib_cq		*recv_cq;
	struct ib_pd		*pd;
	struct ib_qp		*qp;

	int			max_send_size;
	int			max_recv_size;
	int			max_fragmented_send_size;
	int			max_fragmented_recv_size;
	int			max_rdma_rw_size;

	spinlock_t		reassembly_queue_lock;
	struct list_head	reassembly_queue;
	int			reassembly_data_length;
	int			reassembly_queue_length;
	int			first_entry_offset;
	wait_queue_head_t	wait_reassembly_queue;

	spinlock_t		receive_credit_lock;
	int			recv_credits;
	int			count_avail_recvmsg;
	int			recv_credit_max;
	int			recv_credit_target;

	spinlock_t		recvmsg_queue_lock;
	struct list_head	recvmsg_queue;

	spinlock_t		empty_recvmsg_queue_lock;
	struct list_head	empty_recvmsg_queue;

	int			send_credit_target;
	atomic_t		send_credits;
	spinlock_t		lock_new_recv_credits;
	int			new_recv_credits;
	atomic_t		rw_avail_ops;

	wait_queue_head_t	wait_send_credits;
	wait_queue_head_t	wait_rw_avail_ops;

	mempool_t		*sendmsg_mempool;
	struct kmem_cache	*sendmsg_cache;
	mempool_t		*recvmsg_mempool;
	struct kmem_cache	*recvmsg_cache;

	wait_queue_head_t	wait_send_payload_pending;
	atomic_t		send_payload_pending;
	wait_queue_head_t	wait_send_pending;
	atomic_t		send_pending;

	struct delayed_work	post_recv_credits_work;
	struct work_struct	send_immediate_work;
	struct work_struct	disconnect_work;

	bool			negotiation_requested;
};

#define KSMBD_TRANS(t) ((struct ksmbd_transport *)&((t)->transport))

enum {
	SMB_DIRECT_MSG_NEGOTIATE_REQ = 0,
	SMB_DIRECT_MSG_DATA_TRANSFER
};

static struct ksmbd_transport_ops ksmbd_smb_direct_transport_ops;

struct smb_direct_send_ctx {
	struct list_head	msg_list;
	int			wr_cnt;
	bool			need_invalidate_rkey;
	unsigned int		remote_key;
};

struct smb_direct_sendmsg {
	struct smb_direct_transport	*transport;
	struct ib_send_wr	wr;
	struct list_head	list;
	int			num_sge;
	struct ib_sge		sge[SMB_DIRECT_MAX_SEND_SGES];
	struct ib_cqe		cqe;
	u8			packet[];
};

struct smb_direct_recvmsg {
	struct smb_direct_transport	*transport;
	struct list_head	list;
	int			type;
	struct ib_sge		sge;
	struct ib_cqe		cqe;
	bool			first_segment;
	u8			packet[];
};

struct smb_direct_rdma_rw_msg {
	struct smb_direct_transport	*t;
	struct ib_cqe		cqe;
	struct completion	*completion;
	struct rdma_rw_ctx	rw_ctx;
	struct sg_table		sgt;
	struct scatterlist	sg_list[0];
};

static inline int get_buf_page_count(void *buf, int size)
{
	return DIV_ROUND_UP((uintptr_t)buf + size, PAGE_SIZE) -
		(uintptr_t)buf / PAGE_SIZE;
}

static void smb_direct_destroy_pools(struct smb_direct_transport *transport);
static void smb_direct_post_recv_credits(struct work_struct *work);
static int smb_direct_post_send_data(struct smb_direct_transport *t,
				     struct smb_direct_send_ctx *send_ctx,
				     struct kvec *iov, int niov,
				     int remaining_data_length);

static inline struct smb_direct_transport *
smb_trans_direct_transfort(struct ksmbd_transport *t)
{
	return container_of(t, struct smb_direct_transport, transport);
}

static inline void
*smb_direct_recvmsg_payload(struct smb_direct_recvmsg *recvmsg)
{
	return (void *)recvmsg->packet;
}

static inline bool is_receive_credit_post_required(int receive_credits,
						   int avail_recvmsg_count)
{
	return receive_credits <= (smb_direct_receive_credit_max >> 3) &&
		avail_recvmsg_count >= (receive_credits >> 2);
}

static struct
smb_direct_recvmsg *get_free_recvmsg(struct smb_direct_transport *t)
{
	struct smb_direct_recvmsg *recvmsg = NULL;

	spin_lock(&t->recvmsg_queue_lock);
	if (!list_empty(&t->recvmsg_queue)) {
		recvmsg = list_first_entry(&t->recvmsg_queue,
					   struct smb_direct_recvmsg,
					   list);
		list_del(&recvmsg->list);
	}
	spin_unlock(&t->recvmsg_queue_lock);
	return recvmsg;
}

static void put_recvmsg(struct smb_direct_transport *t,
			struct smb_direct_recvmsg *recvmsg)
{
	ib_dma_unmap_single(t->cm_id->device, recvmsg->sge.addr,
			    recvmsg->sge.length, DMA_FROM_DEVICE);

	spin_lock(&t->recvmsg_queue_lock);
	list_add(&recvmsg->list, &t->recvmsg_queue);
	spin_unlock(&t->recvmsg_queue_lock);
}

static struct
smb_direct_recvmsg *get_empty_recvmsg(struct smb_direct_transport *t)
{
	struct smb_direct_recvmsg *recvmsg = NULL;

	spin_lock(&t->empty_recvmsg_queue_lock);
	if (!list_empty(&t->empty_recvmsg_queue)) {
		recvmsg = list_first_entry(&t->empty_recvmsg_queue,
					   struct smb_direct_recvmsg, list);
		list_del(&recvmsg->list);
	}
	spin_unlock(&t->empty_recvmsg_queue_lock);
	return recvmsg;
}

static void put_empty_recvmsg(struct smb_direct_transport *t,
			      struct smb_direct_recvmsg *recvmsg)
{
	ib_dma_unmap_single(t->cm_id->device, recvmsg->sge.addr,
			    recvmsg->sge.length, DMA_FROM_DEVICE);

	spin_lock(&t->empty_recvmsg_queue_lock);
	list_add_tail(&recvmsg->list, &t->empty_recvmsg_queue);
	spin_unlock(&t->empty_recvmsg_queue_lock);
}

static void enqueue_reassembly(struct smb_direct_transport *t,
			       struct smb_direct_recvmsg *recvmsg,
			       int data_length)
{
	spin_lock(&t->reassembly_queue_lock);
	list_add_tail(&recvmsg->list, &t->reassembly_queue);
	t->reassembly_queue_length++;
	/*
	 * Make sure reassembly_data_length is updated after list and
	 * reassembly_queue_length are updated. On the dequeue side
	 * reassembly_data_length is checked without a lock to determine
	 * if reassembly_queue_length and list is up to date
	 */
	virt_wmb();
	t->reassembly_data_length += data_length;
	spin_unlock(&t->reassembly_queue_lock);
}

static struct smb_direct_recvmsg *get_first_reassembly(struct smb_direct_transport *t)
{
	if (!list_empty(&t->reassembly_queue))
		return list_first_entry(&t->reassembly_queue,
				struct smb_direct_recvmsg, list);
	else
		return NULL;
}

static void smb_direct_disconnect_rdma_work(struct work_struct *work)
{
	struct smb_direct_transport *t =
		container_of(work, struct smb_direct_transport,
			     disconnect_work);

	if (t->status == SMB_DIRECT_CS_CONNECTED) {
		t->status = SMB_DIRECT_CS_DISCONNECTING;
		rdma_disconnect(t->cm_id);
	}
}

static void
smb_direct_disconnect_rdma_connection(struct smb_direct_transport *t)
{
	if (t->status == SMB_DIRECT_CS_CONNECTED)
		queue_work(smb_direct_wq, &t->disconnect_work);
}

static void smb_direct_send_immediate_work(struct work_struct *work)
{
	struct smb_direct_transport *t = container_of(work,
			struct smb_direct_transport, send_immediate_work);

	if (t->status != SMB_DIRECT_CS_CONNECTED)
		return;

	smb_direct_post_send_data(t, NULL, NULL, 0, 0);
}

static struct smb_direct_transport *alloc_transport(struct rdma_cm_id *cm_id)
{
	struct smb_direct_transport *t;
	struct ksmbd_conn *conn;

	t = kzalloc(sizeof(*t), GFP_KERNEL);
	if (!t)
		return NULL;

	t->cm_id = cm_id;
	cm_id->context = t;

	t->status = SMB_DIRECT_CS_NEW;
	init_waitqueue_head(&t->wait_status);

	spin_lock_init(&t->reassembly_queue_lock);
	INIT_LIST_HEAD(&t->reassembly_queue);
	t->reassembly_data_length = 0;
	t->reassembly_queue_length = 0;
	init_waitqueue_head(&t->wait_reassembly_queue);
	init_waitqueue_head(&t->wait_send_credits);
	init_waitqueue_head(&t->wait_rw_avail_ops);

	spin_lock_init(&t->receive_credit_lock);
	spin_lock_init(&t->recvmsg_queue_lock);
	INIT_LIST_HEAD(&t->recvmsg_queue);

	spin_lock_init(&t->empty_recvmsg_queue_lock);
	INIT_LIST_HEAD(&t->empty_recvmsg_queue);

	init_waitqueue_head(&t->wait_send_payload_pending);
	atomic_set(&t->send_payload_pending, 0);
	init_waitqueue_head(&t->wait_send_pending);
	atomic_set(&t->send_pending, 0);

	spin_lock_init(&t->lock_new_recv_credits);

	INIT_DELAYED_WORK(&t->post_recv_credits_work,
			  smb_direct_post_recv_credits);
	INIT_WORK(&t->send_immediate_work, smb_direct_send_immediate_work);
	INIT_WORK(&t->disconnect_work, smb_direct_disconnect_rdma_work);

	conn = ksmbd_conn_alloc();
	if (!conn)
		goto err;
	conn->transport = KSMBD_TRANS(t);
	KSMBD_TRANS(t)->conn = conn;
	KSMBD_TRANS(t)->ops = &ksmbd_smb_direct_transport_ops;
	return t;
err:
	kfree(t);
	return NULL;
}

static void free_transport(struct smb_direct_transport *t)
{
	struct smb_direct_recvmsg *recvmsg;

	wake_up_interruptible(&t->wait_send_credits);

	ksmbd_debug(RDMA, "wait for all send posted to IB to finish\n");
	wait_event(t->wait_send_payload_pending,
		   atomic_read(&t->send_payload_pending) == 0);
	wait_event(t->wait_send_pending,
		   atomic_read(&t->send_pending) == 0);

	cancel_work_sync(&t->disconnect_work);
	cancel_delayed_work_sync(&t->post_recv_credits_work);
	cancel_work_sync(&t->send_immediate_work);

	if (t->qp) {
		ib_drain_qp(t->qp);
		ib_mr_pool_destroy(t->qp, &t->qp->rdma_mrs);
		ib_destroy_qp(t->qp);
	}

	ksmbd_debug(RDMA, "drain the reassembly queue\n");
	do {
		spin_lock(&t->reassembly_queue_lock);
		recvmsg = get_first_reassembly(t);
		if (recvmsg) {
			list_del(&recvmsg->list);
			spin_unlock(&t->reassembly_queue_lock);
			put_recvmsg(t, recvmsg);
		} else {
			spin_unlock(&t->reassembly_queue_lock);
		}
	} while (recvmsg);
	t->reassembly_data_length = 0;

	if (t->send_cq)
		ib_free_cq(t->send_cq);
	if (t->recv_cq)
		ib_free_cq(t->recv_cq);
	if (t->pd)
		ib_dealloc_pd(t->pd);
	if (t->cm_id)
		rdma_destroy_id(t->cm_id);

	smb_direct_destroy_pools(t);
	ksmbd_conn_free(KSMBD_TRANS(t)->conn);
	kfree(t);
}

static struct smb_direct_sendmsg
*smb_direct_alloc_sendmsg(struct smb_direct_transport *t)
{
	struct smb_direct_sendmsg *msg;

	msg = mempool_alloc(t->sendmsg_mempool, GFP_KERNEL);
	if (!msg)
		return ERR_PTR(-ENOMEM);
	msg->transport = t;
	INIT_LIST_HEAD(&msg->list);
	msg->num_sge = 0;
	return msg;
}

static void smb_direct_free_sendmsg(struct smb_direct_transport *t,
				    struct smb_direct_sendmsg *msg)
{
	int i;

	if (msg->num_sge > 0) {
		ib_dma_unmap_single(t->cm_id->device,
				    msg->sge[0].addr, msg->sge[0].length,
				    DMA_TO_DEVICE);
		for (i = 1; i < msg->num_sge; i++)
			ib_dma_unmap_page(t->cm_id->device,
					  msg->sge[i].addr, msg->sge[i].length,
					  DMA_TO_DEVICE);
	}
	mempool_free(msg, t->sendmsg_mempool);
}

static int smb_direct_check_recvmsg(struct smb_direct_recvmsg *recvmsg)
{
	switch (recvmsg->type) {
	case SMB_DIRECT_MSG_DATA_TRANSFER: {
		struct smb_direct_data_transfer *req =
			(struct smb_direct_data_transfer *)recvmsg->packet;
		struct smb2_hdr *hdr = (struct smb2_hdr *)(recvmsg->packet
				+ le32_to_cpu(req->data_offset));
		ksmbd_debug(RDMA,
			    "CreditGranted: %u, CreditRequested: %u, DataLength: %u, RemainingDataLength: %u, SMB: %x, Command: %u\n",
			    le16_to_cpu(req->credits_granted),
			    le16_to_cpu(req->credits_requested),
			    req->data_length, req->remaining_data_length,
			    hdr->ProtocolId, hdr->Command);
		break;
	}
	case SMB_DIRECT_MSG_NEGOTIATE_REQ: {
		struct smb_direct_negotiate_req *req =
			(struct smb_direct_negotiate_req *)recvmsg->packet;
		ksmbd_debug(RDMA,
			    "MinVersion: %u, MaxVersion: %u, CreditRequested: %u, MaxSendSize: %u, MaxRecvSize: %u, MaxFragmentedSize: %u\n",
			    le16_to_cpu(req->min_version),
			    le16_to_cpu(req->max_version),
			    le16_to_cpu(req->credits_requested),
			    le32_to_cpu(req->preferred_send_size),
			    le32_to_cpu(req->max_receive_size),
			    le32_to_cpu(req->max_fragmented_size));
		if (le16_to_cpu(req->min_version) > 0x0100 ||
		    le16_to_cpu(req->max_version) < 0x0100)
			return -EOPNOTSUPP;
		if (le16_to_cpu(req->credits_requested) <= 0 ||
		    le32_to_cpu(req->max_receive_size) <= 128 ||
		    le32_to_cpu(req->max_fragmented_size) <=
					128 * 1024)
			return -ECONNABORTED;

		break;
	}
	default:
		return -EINVAL;
	}
	return 0;
}

static void recv_done(struct ib_cq *cq, struct ib_wc *wc)
{
	struct smb_direct_recvmsg *recvmsg;
	struct smb_direct_transport *t;

	recvmsg = container_of(wc->wr_cqe, struct smb_direct_recvmsg, cqe);
	t = recvmsg->transport;

	if (wc->status != IB_WC_SUCCESS || wc->opcode != IB_WC_RECV) {
		if (wc->status != IB_WC_WR_FLUSH_ERR) {
			pr_err("Recv error. status='%s (%d)' opcode=%d\n",
			       ib_wc_status_msg(wc->status), wc->status,
			       wc->opcode);
			smb_direct_disconnect_rdma_connection(t);
		}
		put_empty_recvmsg(t, recvmsg);
		return;
	}

	ksmbd_debug(RDMA, "Recv completed. status='%s (%d)', opcode=%d\n",
		    ib_wc_status_msg(wc->status), wc->status,
		    wc->opcode);

	ib_dma_sync_single_for_cpu(wc->qp->device, recvmsg->sge.addr,
				   recvmsg->sge.length, DMA_FROM_DEVICE);

	switch (recvmsg->type) {
	case SMB_DIRECT_MSG_NEGOTIATE_REQ:
		if (wc->byte_len < sizeof(struct smb_direct_negotiate_req)) {
			put_empty_recvmsg(t, recvmsg);
			return;
		}
		t->negotiation_requested = true;
		t->full_packet_received = true;
		enqueue_reassembly(t, recvmsg, 0);
		wake_up_interruptible(&t->wait_status);
		break;
	case SMB_DIRECT_MSG_DATA_TRANSFER: {
		struct smb_direct_data_transfer *data_transfer =
			(struct smb_direct_data_transfer *)recvmsg->packet;
		unsigned int data_length;
		int avail_recvmsg_count, receive_credits;

		if (wc->byte_len <
		    offsetof(struct smb_direct_data_transfer, padding)) {
			put_empty_recvmsg(t, recvmsg);
			return;
		}

		data_length = le32_to_cpu(data_transfer->data_length);
		if (data_length) {
			if (wc->byte_len < sizeof(struct smb_direct_data_transfer) +
			    (u64)data_length) {
				put_empty_recvmsg(t, recvmsg);
				return;
			}

			if (t->full_packet_received)
				recvmsg->first_segment = true;

			if (le32_to_cpu(data_transfer->remaining_data_length))
				t->full_packet_received = false;
			else
				t->full_packet_received = true;

			enqueue_reassembly(t, recvmsg, (int)data_length);
			wake_up_interruptible(&t->wait_reassembly_queue);

			spin_lock(&t->receive_credit_lock);
			receive_credits = --(t->recv_credits);
			avail_recvmsg_count = t->count_avail_recvmsg;
			spin_unlock(&t->receive_credit_lock);
		} else {
			put_empty_recvmsg(t, recvmsg);

			spin_lock(&t->receive_credit_lock);
			receive_credits = --(t->recv_credits);
			avail_recvmsg_count = ++(t->count_avail_recvmsg);
			spin_unlock(&t->receive_credit_lock);
		}

		t->recv_credit_target =
				le16_to_cpu(data_transfer->credits_requested);
		atomic_add(le16_to_cpu(data_transfer->credits_granted),
			   &t->send_credits);

		if (le16_to_cpu(data_transfer->flags) &
		    SMB_DIRECT_RESPONSE_REQUESTED)
			queue_work(smb_direct_wq, &t->send_immediate_work);

		if (atomic_read(&t->send_credits) > 0)
			wake_up_interruptible(&t->wait_send_credits);

		if (is_receive_credit_post_required(receive_credits, avail_recvmsg_count))
			mod_delayed_work(smb_direct_wq,
					 &t->post_recv_credits_work, 0);
		break;
	}
	default:
		break;
	}
}

static int smb_direct_post_recv(struct smb_direct_transport *t,
				struct smb_direct_recvmsg *recvmsg)
{
	struct ib_recv_wr wr;
	int ret;

	recvmsg->sge.addr = ib_dma_map_single(t->cm_id->device,
					      recvmsg->packet, t->max_recv_size,
					      DMA_FROM_DEVICE);
	ret = ib_dma_mapping_error(t->cm_id->device, recvmsg->sge.addr);
	if (ret)
		return ret;
	recvmsg->sge.length = t->max_recv_size;
	recvmsg->sge.lkey = t->pd->local_dma_lkey;
	recvmsg->cqe.done = recv_done;

	wr.wr_cqe = &recvmsg->cqe;
	wr.next = NULL;
	wr.sg_list = &recvmsg->sge;
	wr.num_sge = 1;

	ret = ib_post_recv(t->qp, &wr, NULL);
	if (ret) {
		pr_err("Can't post recv: %d\n", ret);
		ib_dma_unmap_single(t->cm_id->device,
				    recvmsg->sge.addr, recvmsg->sge.length,
				    DMA_FROM_DEVICE);
		smb_direct_disconnect_rdma_connection(t);
		return ret;
	}
	return ret;
}

static int smb_direct_read(struct ksmbd_transport *t, char *buf,
			   unsigned int size)
{
	struct smb_direct_recvmsg *recvmsg;
	struct smb_direct_data_transfer *data_transfer;
	int to_copy, to_read, data_read, offset;
	u32 data_length, remaining_data_length, data_offset;
	int rc;
	struct smb_direct_transport *st = smb_trans_direct_transfort(t);

again:
	if (st->status != SMB_DIRECT_CS_CONNECTED) {
		pr_err("disconnected\n");
		return -ENOTCONN;
	}

	/*
	 * No need to hold the reassembly queue lock all the time as we are
	 * the only one reading from the front of the queue. The transport
	 * may add more entries to the back of the queue at the same time
	 */
	if (st->reassembly_data_length >= size) {
		int queue_length;
		int queue_removed = 0;

		/*
		 * Need to make sure reassembly_data_length is read before
		 * reading reassembly_queue_length and calling
		 * get_first_reassembly. This call is lock free
		 * as we never read at the end of the queue which are being
		 * updated in SOFTIRQ as more data is received
		 */
		virt_rmb();
		queue_length = st->reassembly_queue_length;
		data_read = 0;
		to_read = size;
		offset = st->first_entry_offset;
		while (data_read < size) {
			recvmsg = get_first_reassembly(st);
			data_transfer = smb_direct_recvmsg_payload(recvmsg);
			data_length = le32_to_cpu(data_transfer->data_length);
			remaining_data_length =
				le32_to_cpu(data_transfer->remaining_data_length);
			data_offset = le32_to_cpu(data_transfer->data_offset);

			/*
			 * The upper layer expects RFC1002 length at the
			 * beginning of the payload. Return it to indicate
			 * the total length of the packet. This minimize the
			 * change to upper layer packet processing logic. This
			 * will be eventually remove when an intermediate
			 * transport layer is added
			 */
			if (recvmsg->first_segment && size == 4) {
				unsigned int rfc1002_len =
					data_length + remaining_data_length;
				*((__be32 *)buf) = cpu_to_be32(rfc1002_len);
				data_read = 4;
				recvmsg->first_segment = false;
				ksmbd_debug(RDMA,
					    "returning rfc1002 length %d\n",
					    rfc1002_len);
				goto read_rfc1002_done;
			}

			to_copy = min_t(int, data_length - offset, to_read);
			memcpy(buf + data_read, (char *)data_transfer + data_offset + offset,
			       to_copy);

			/* move on to the next buffer? */
			if (to_copy == data_length - offset) {
				queue_length--;
				/*
				 * No need to lock if we are not at the
				 * end of the queue
				 */
				if (queue_length) {
					list_del(&recvmsg->list);
				} else {
					spin_lock_irq(&st->reassembly_queue_lock);
					list_del(&recvmsg->list);
					spin_unlock_irq(&st->reassembly_queue_lock);
				}
				queue_removed++;
				put_recvmsg(st, recvmsg);
				offset = 0;
			} else {
				offset += to_copy;
			}

			to_read -= to_copy;
			data_read += to_copy;
		}

		spin_lock_irq(&st->reassembly_queue_lock);
		st->reassembly_data_length -= data_read;
		st->reassembly_queue_length -= queue_removed;
		spin_unlock_irq(&st->reassembly_queue_lock);

		spin_lock(&st->receive_credit_lock);
		st->count_avail_recvmsg += queue_removed;
		if (is_receive_credit_post_required(st->recv_credits, st->count_avail_recvmsg)) {
			spin_unlock(&st->receive_credit_lock);
			mod_delayed_work(smb_direct_wq,
					 &st->post_recv_credits_work, 0);
		} else {
			spin_unlock(&st->receive_credit_lock);
		}

		st->first_entry_offset = offset;
		ksmbd_debug(RDMA,
			    "returning to thread data_read=%d reassembly_data_length=%d first_entry_offset=%d\n",
			    data_read, st->reassembly_data_length,
			    st->first_entry_offset);
read_rfc1002_done:
		return data_read;
	}

	ksmbd_debug(RDMA, "wait_event on more data\n");
	rc = wait_event_interruptible(st->wait_reassembly_queue,
				      st->reassembly_data_length >= size ||
				       st->status != SMB_DIRECT_CS_CONNECTED);
	if (rc)
		return -EINTR;

	goto again;
}

static void smb_direct_post_recv_credits(struct work_struct *work)
{
	struct smb_direct_transport *t = container_of(work,
		struct smb_direct_transport, post_recv_credits_work.work);
	struct smb_direct_recvmsg *recvmsg;
	int receive_credits, credits = 0;
	int ret;
	int use_free = 1;

	spin_lock(&t->receive_credit_lock);
	receive_credits = t->recv_credits;
	spin_unlock(&t->receive_credit_lock);

	if (receive_credits < t->recv_credit_target) {
		while (true) {
			if (use_free)
				recvmsg = get_free_recvmsg(t);
			else
				recvmsg = get_empty_recvmsg(t);
			if (!recvmsg) {
				if (use_free) {
					use_free = 0;
					continue;
				} else {
					break;
				}
			}

			recvmsg->type = SMB_DIRECT_MSG_DATA_TRANSFER;
			recvmsg->first_segment = false;

			ret = smb_direct_post_recv(t, recvmsg);
			if (ret) {
				pr_err("Can't post recv: %d\n", ret);
				put_recvmsg(t, recvmsg);
				break;
			}
			credits++;
		}
	}

	spin_lock(&t->receive_credit_lock);
	t->recv_credits += credits;
	t->count_avail_recvmsg -= credits;
	spin_unlock(&t->receive_credit_lock);

	spin_lock(&t->lock_new_recv_credits);
	t->new_recv_credits += credits;
	spin_unlock(&t->lock_new_recv_credits);

	if (credits)
		queue_work(smb_direct_wq, &t->send_immediate_work);
}

static void send_done(struct ib_cq *cq, struct ib_wc *wc)
{
	struct smb_direct_sendmsg *sendmsg, *sibling;
	struct smb_direct_transport *t;
	struct list_head *pos, *prev, *end;

	sendmsg = container_of(wc->wr_cqe, struct smb_direct_sendmsg, cqe);
	t = sendmsg->transport;

	ksmbd_debug(RDMA, "Send completed. status='%s (%d)', opcode=%d\n",
		    ib_wc_status_msg(wc->status), wc->status,
		    wc->opcode);

	if (wc->status != IB_WC_SUCCESS || wc->opcode != IB_WC_SEND) {
		pr_err("Send error. status='%s (%d)', opcode=%d\n",
		       ib_wc_status_msg(wc->status), wc->status,
		       wc->opcode);
		smb_direct_disconnect_rdma_connection(t);
	}

	if (sendmsg->num_sge > 1) {
		if (atomic_dec_and_test(&t->send_payload_pending))
			wake_up(&t->wait_send_payload_pending);
	} else {
		if (atomic_dec_and_test(&t->send_pending))
			wake_up(&t->wait_send_pending);
	}

	/* iterate and free the list of messages in reverse. the list's head
	 * is invalid.
	 */
	for (pos = &sendmsg->list, prev = pos->prev, end = sendmsg->list.next;
	     prev != end; pos = prev, prev = prev->prev) {
		sibling = container_of(pos, struct smb_direct_sendmsg, list);
		smb_direct_free_sendmsg(t, sibling);
	}

	sibling = container_of(pos, struct smb_direct_sendmsg, list);
	smb_direct_free_sendmsg(t, sibling);
}

static int manage_credits_prior_sending(struct smb_direct_transport *t)
{
	int new_credits;

	spin_lock(&t->lock_new_recv_credits);
	new_credits = t->new_recv_credits;
	t->new_recv_credits = 0;
	spin_unlock(&t->lock_new_recv_credits);

	return new_credits;
}

static int smb_direct_post_send(struct smb_direct_transport *t,
				struct ib_send_wr *wr)
{
	int ret;

	if (wr->num_sge > 1)
		atomic_inc(&t->send_payload_pending);
	else
		atomic_inc(&t->send_pending);

	ret = ib_post_send(t->qp, wr, NULL);
	if (ret) {
		pr_err("failed to post send: %d\n", ret);
		if (wr->num_sge > 1) {
			if (atomic_dec_and_test(&t->send_payload_pending))
				wake_up(&t->wait_send_payload_pending);
		} else {
			if (atomic_dec_and_test(&t->send_pending))
				wake_up(&t->wait_send_pending);
		}
		smb_direct_disconnect_rdma_connection(t);
	}
	return ret;
}

static void smb_direct_send_ctx_init(struct smb_direct_transport *t,
				     struct smb_direct_send_ctx *send_ctx,
				     bool need_invalidate_rkey,
				     unsigned int remote_key)
{
	INIT_LIST_HEAD(&send_ctx->msg_list);
	send_ctx->wr_cnt = 0;
	send_ctx->need_invalidate_rkey = need_invalidate_rkey;
	send_ctx->remote_key = remote_key;
}

static int smb_direct_flush_send_list(struct smb_direct_transport *t,
				      struct smb_direct_send_ctx *send_ctx,
				      bool is_last)
{
	struct smb_direct_sendmsg *first, *last;
	int ret;

	if (list_empty(&send_ctx->msg_list))
		return 0;

	first = list_first_entry(&send_ctx->msg_list,
				 struct smb_direct_sendmsg,
				 list);
	last = list_last_entry(&send_ctx->msg_list,
			       struct smb_direct_sendmsg,
			       list);

	last->wr.send_flags = IB_SEND_SIGNALED;
	last->wr.wr_cqe = &last->cqe;
	if (is_last && send_ctx->need_invalidate_rkey) {
		last->wr.opcode = IB_WR_SEND_WITH_INV;
		last->wr.ex.invalidate_rkey = send_ctx->remote_key;
	}

	ret = smb_direct_post_send(t, &first->wr);
	if (!ret) {
		smb_direct_send_ctx_init(t, send_ctx,
					 send_ctx->need_invalidate_rkey,
					 send_ctx->remote_key);
	} else {
		atomic_add(send_ctx->wr_cnt, &t->send_credits);
		wake_up(&t->wait_send_credits);
		list_for_each_entry_safe(first, last, &send_ctx->msg_list,
					 list) {
			smb_direct_free_sendmsg(t, first);
		}
	}
	return ret;
}

static int wait_for_credits(struct smb_direct_transport *t,
			    wait_queue_head_t *waitq, atomic_t *credits)
{
	int ret;

	do {
		if (atomic_dec_return(credits) >= 0)
			return 0;

		atomic_inc(credits);
		ret = wait_event_interruptible(*waitq,
					       atomic_read(credits) > 0 ||
						t->status != SMB_DIRECT_CS_CONNECTED);

		if (t->status != SMB_DIRECT_CS_CONNECTED)
			return -ENOTCONN;
		else if (ret < 0)
			return ret;
	} while (true);
}

static int wait_for_send_credits(struct smb_direct_transport *t,
				 struct smb_direct_send_ctx *send_ctx)
{
	int ret;

	if (send_ctx &&
	    (send_ctx->wr_cnt >= 16 || atomic_read(&t->send_credits) <= 1)) {
		ret = smb_direct_flush_send_list(t, send_ctx, false);
		if (ret)
			return ret;
	}

	return wait_for_credits(t, &t->wait_send_credits, &t->send_credits);
}

static int smb_direct_create_header(struct smb_direct_transport *t,
				    int size, int remaining_data_length,
				    struct smb_direct_sendmsg **sendmsg_out)
{
	struct smb_direct_sendmsg *sendmsg;
	struct smb_direct_data_transfer *packet;
	int header_length;
	int ret;

	sendmsg = smb_direct_alloc_sendmsg(t);
	if (IS_ERR(sendmsg))
		return PTR_ERR(sendmsg);

	/* Fill in the packet header */
	packet = (struct smb_direct_data_transfer *)sendmsg->packet;
	packet->credits_requested = cpu_to_le16(t->send_credit_target);
	packet->credits_granted = cpu_to_le16(manage_credits_prior_sending(t));

	packet->flags = 0;
	packet->reserved = 0;
	if (!size)
		packet->data_offset = 0;
	else
		packet->data_offset = cpu_to_le32(24);
	packet->data_length = cpu_to_le32(size);
	packet->remaining_data_length = cpu_to_le32(remaining_data_length);
	packet->padding = 0;

	ksmbd_debug(RDMA,
		    "credits_requested=%d credits_granted=%d data_offset=%d data_length=%d remaining_data_length=%d\n",
		    le16_to_cpu(packet->credits_requested),
		    le16_to_cpu(packet->credits_granted),
		    le32_to_cpu(packet->data_offset),
		    le32_to_cpu(packet->data_length),
		    le32_to_cpu(packet->remaining_data_length));

	/* Map the packet to DMA */
	header_length = sizeof(struct smb_direct_data_transfer);
	/* If this is a packet without payload, don't send padding */
	if (!size)
		header_length =
			offsetof(struct smb_direct_data_transfer, padding);

	sendmsg->sge[0].addr = ib_dma_map_single(t->cm_id->device,
						 (void *)packet,
						 header_length,
						 DMA_TO_DEVICE);
	ret = ib_dma_mapping_error(t->cm_id->device, sendmsg->sge[0].addr);
	if (ret) {
		smb_direct_free_sendmsg(t, sendmsg);
		return ret;
	}

	sendmsg->num_sge = 1;
	sendmsg->sge[0].length = header_length;
	sendmsg->sge[0].lkey = t->pd->local_dma_lkey;

	*sendmsg_out = sendmsg;
	return 0;
}

static int get_sg_list(void *buf, int size, struct scatterlist *sg_list, int nentries)
{
	bool high = is_vmalloc_addr(buf);
	struct page *page;
	int offset, len;
	int i = 0;

	if (nentries < get_buf_page_count(buf, size))
		return -EINVAL;

	offset = offset_in_page(buf);
	buf -= offset;
	while (size > 0) {
		len = min_t(int, PAGE_SIZE - offset, size);
		if (high)
			page = vmalloc_to_page(buf);
		else
			page = kmap_to_page(buf);

		if (!sg_list)
			return -EINVAL;
		sg_set_page(sg_list, page, len, offset);
		sg_list = sg_next(sg_list);

		buf += PAGE_SIZE;
		size -= len;
		offset = 0;
		i++;
	}
	return i;
}

static int get_mapped_sg_list(struct ib_device *device, void *buf, int size,
			      struct scatterlist *sg_list, int nentries,
			      enum dma_data_direction dir)
{
	int npages;

	npages = get_sg_list(buf, size, sg_list, nentries);
	if (npages <= 0)
		return -EINVAL;
	return ib_dma_map_sg(device, sg_list, npages, dir);
}

static int post_sendmsg(struct smb_direct_transport *t,
			struct smb_direct_send_ctx *send_ctx,
			struct smb_direct_sendmsg *msg)
{
	int i;

	for (i = 0; i < msg->num_sge; i++)
		ib_dma_sync_single_for_device(t->cm_id->device,
					      msg->sge[i].addr, msg->sge[i].length,
					      DMA_TO_DEVICE);

	msg->cqe.done = send_done;
	msg->wr.opcode = IB_WR_SEND;
	msg->wr.sg_list = &msg->sge[0];
	msg->wr.num_sge = msg->num_sge;
	msg->wr.next = NULL;

	if (send_ctx) {
		msg->wr.wr_cqe = NULL;
		msg->wr.send_flags = 0;
		if (!list_empty(&send_ctx->msg_list)) {
			struct smb_direct_sendmsg *last;

			last = list_last_entry(&send_ctx->msg_list,
					       struct smb_direct_sendmsg,
					       list);
			last->wr.next = &msg->wr;
		}
		list_add_tail(&msg->list, &send_ctx->msg_list);
		send_ctx->wr_cnt++;
		return 0;
	}

	msg->wr.wr_cqe = &msg->cqe;
	msg->wr.send_flags = IB_SEND_SIGNALED;
	return smb_direct_post_send(t, &msg->wr);
}

static int smb_direct_post_send_data(struct smb_direct_transport *t,
				     struct smb_direct_send_ctx *send_ctx,
				     struct kvec *iov, int niov,
				     int remaining_data_length)
{
	int i, j, ret;
	struct smb_direct_sendmsg *msg;
	int data_length;
	struct scatterlist sg[SMB_DIRECT_MAX_SEND_SGES - 1];

	ret = wait_for_send_credits(t, send_ctx);
	if (ret)
		return ret;

	data_length = 0;
	for (i = 0; i < niov; i++)
		data_length += iov[i].iov_len;

	ret = smb_direct_create_header(t, data_length, remaining_data_length,
				       &msg);
	if (ret) {
		atomic_inc(&t->send_credits);
		return ret;
	}

	for (i = 0; i < niov; i++) {
		struct ib_sge *sge;
		int sg_cnt;

		sg_init_table(sg, SMB_DIRECT_MAX_SEND_SGES - 1);
		sg_cnt = get_mapped_sg_list(t->cm_id->device,
					    iov[i].iov_base, iov[i].iov_len,
					    sg, SMB_DIRECT_MAX_SEND_SGES - 1,
					    DMA_TO_DEVICE);
		if (sg_cnt <= 0) {
			pr_err("failed to map buffer\n");
			ret = -ENOMEM;
			goto err;
		} else if (sg_cnt + msg->num_sge > SMB_DIRECT_MAX_SEND_SGES) {
			pr_err("buffer not fitted into sges\n");
			ret = -E2BIG;
			ib_dma_unmap_sg(t->cm_id->device, sg, sg_cnt,
					DMA_TO_DEVICE);
			goto err;
		}

		for (j = 0; j < sg_cnt; j++) {
			sge = &msg->sge[msg->num_sge];
			sge->addr = sg_dma_address(&sg[j]);
			sge->length = sg_dma_len(&sg[j]);
			sge->lkey  = t->pd->local_dma_lkey;
			msg->num_sge++;
		}
	}

	ret = post_sendmsg(t, send_ctx, msg);
	if (ret)
		goto err;
	return 0;
err:
	smb_direct_free_sendmsg(t, msg);
	atomic_inc(&t->send_credits);
	return ret;
}

static int smb_direct_writev(struct ksmbd_transport *t,
			     struct kvec *iov, int niovs, int buflen,
			     bool need_invalidate, unsigned int remote_key)
{
	struct smb_direct_transport *st = smb_trans_direct_transfort(t);
	int remaining_data_length;
	int start, i, j;
	int max_iov_size = st->max_send_size -
			sizeof(struct smb_direct_data_transfer);
	int ret;
	struct kvec vec;
	struct smb_direct_send_ctx send_ctx;

	if (st->status != SMB_DIRECT_CS_CONNECTED)
		return -ENOTCONN;

	//FIXME: skip RFC1002 header..
	buflen -= 4;
	iov[0].iov_base += 4;
	iov[0].iov_len -= 4;

	remaining_data_length = buflen;
	ksmbd_debug(RDMA, "Sending smb (RDMA): smb_len=%u\n", buflen);

	smb_direct_send_ctx_init(st, &send_ctx, need_invalidate, remote_key);
	start = i = 0;
	buflen = 0;
	while (true) {
		buflen += iov[i].iov_len;
		if (buflen > max_iov_size) {
			if (i > start) {
				remaining_data_length -=
					(buflen - iov[i].iov_len);
				ret = smb_direct_post_send_data(st, &send_ctx,
								&iov[start], i - start,
								remaining_data_length);
				if (ret)
					goto done;
			} else {
				/* iov[start] is too big, break it */
				int nvec  = (buflen + max_iov_size - 1) /
						max_iov_size;

				for (j = 0; j < nvec; j++) {
					vec.iov_base =
						(char *)iov[start].iov_base +
						j * max_iov_size;
					vec.iov_len =
						min_t(int, max_iov_size,
						      buflen - max_iov_size * j);
					remaining_data_length -= vec.iov_len;
					ret = smb_direct_post_send_data(st, &send_ctx, &vec, 1,
									remaining_data_length);
					if (ret)
						goto done;
				}
				i++;
				if (i == niovs)
					break;
			}
			start = i;
			buflen = 0;
		} else {
			i++;
			if (i == niovs) {
				/* send out all remaining vecs */
				remaining_data_length -= buflen;
				ret = smb_direct_post_send_data(st, &send_ctx,
								&iov[start], i - start,
								remaining_data_length);
				if (ret)
					goto done;
				break;
			}
		}
	}

done:
	ret = smb_direct_flush_send_list(st, &send_ctx, true);

	/*
	 * As an optimization, we don't wait for individual I/O to finish
	 * before sending the next one.
	 * Send them all and wait for pending send count to get to 0
	 * that means all the I/Os have been out and we are good to return
	 */

	wait_event(st->wait_send_payload_pending,
		   atomic_read(&st->send_payload_pending) == 0);
	return ret;
}

static void read_write_done(struct ib_cq *cq, struct ib_wc *wc,
			    enum dma_data_direction dir)
{
	struct smb_direct_rdma_rw_msg *msg = container_of(wc->wr_cqe,
							  struct smb_direct_rdma_rw_msg, cqe);
	struct smb_direct_transport *t = msg->t;

	if (wc->status != IB_WC_SUCCESS) {
		pr_err("read/write error. opcode = %d, status = %s(%d)\n",
		       wc->opcode, ib_wc_status_msg(wc->status), wc->status);
		smb_direct_disconnect_rdma_connection(t);
	}

	if (atomic_inc_return(&t->rw_avail_ops) > 0)
		wake_up(&t->wait_rw_avail_ops);

	rdma_rw_ctx_destroy(&msg->rw_ctx, t->qp, t->qp->port,
			    msg->sg_list, msg->sgt.nents, dir);
	sg_free_table_chained(&msg->sgt, SG_CHUNK_SIZE);
	complete(msg->completion);
	kfree(msg);
}

static void read_done(struct ib_cq *cq, struct ib_wc *wc)
{
	read_write_done(cq, wc, DMA_FROM_DEVICE);
}

static void write_done(struct ib_cq *cq, struct ib_wc *wc)
{
	read_write_done(cq, wc, DMA_TO_DEVICE);
}

static int smb_direct_rdma_xmit(struct smb_direct_transport *t, void *buf,
				int buf_len, u32 remote_key, u64 remote_offset,
				u32 remote_len, bool is_read)
{
	struct smb_direct_rdma_rw_msg *msg;
	int ret;
	DECLARE_COMPLETION_ONSTACK(completion);
	struct ib_send_wr *first_wr = NULL;

	ret = wait_for_credits(t, &t->wait_rw_avail_ops, &t->rw_avail_ops);
	if (ret < 0)
		return ret;

	/* TODO: mempool */
	msg = kmalloc(offsetof(struct smb_direct_rdma_rw_msg, sg_list) +
		      sizeof(struct scatterlist) * SG_CHUNK_SIZE, GFP_KERNEL);
	if (!msg) {
		atomic_inc(&t->rw_avail_ops);
		return -ENOMEM;
	}

	msg->sgt.sgl = &msg->sg_list[0];
	ret = sg_alloc_table_chained(&msg->sgt,
				     get_buf_page_count(buf, buf_len),
				     msg->sg_list, SG_CHUNK_SIZE);
	if (ret) {
		atomic_inc(&t->rw_avail_ops);
		kfree(msg);
		return -ENOMEM;
	}

	ret = get_sg_list(buf, buf_len, msg->sgt.sgl, msg->sgt.orig_nents);
	if (ret <= 0) {
		pr_err("failed to get pages\n");
		goto err;
	}

	ret = rdma_rw_ctx_init(&msg->rw_ctx, t->qp, t->qp->port,
			       msg->sg_list, get_buf_page_count(buf, buf_len),
			       0, remote_offset, remote_key,
			       is_read ? DMA_FROM_DEVICE : DMA_TO_DEVICE);
	if (ret < 0) {
		pr_err("failed to init rdma_rw_ctx: %d\n", ret);
		goto err;
	}

	msg->t = t;
	msg->cqe.done = is_read ? read_done : write_done;
	msg->completion = &completion;
	first_wr = rdma_rw_ctx_wrs(&msg->rw_ctx, t->qp, t->qp->port,
				   &msg->cqe, NULL);

	ret = ib_post_send(t->qp, first_wr, NULL);
	if (ret) {
		pr_err("failed to post send wr: %d\n", ret);
		goto err;
	}

	wait_for_completion(&completion);
	return 0;

err:
	atomic_inc(&t->rw_avail_ops);
	if (first_wr)
		rdma_rw_ctx_destroy(&msg->rw_ctx, t->qp, t->qp->port,
				    msg->sg_list, msg->sgt.nents,
				    is_read ? DMA_FROM_DEVICE : DMA_TO_DEVICE);
	sg_free_table_chained(&msg->sgt, SG_CHUNK_SIZE);
	kfree(msg);
	return ret;
}

static int smb_direct_rdma_write(struct ksmbd_transport *t, void *buf,
				 unsigned int buflen, u32 remote_key,
				 u64 remote_offset, u32 remote_len)
{
	return smb_direct_rdma_xmit(smb_trans_direct_transfort(t), buf, buflen,
				    remote_key, remote_offset,
				    remote_len, false);
}

static int smb_direct_rdma_read(struct ksmbd_transport *t, void *buf,
				unsigned int buflen, u32 remote_key,
				u64 remote_offset, u32 remote_len)
{
	return smb_direct_rdma_xmit(smb_trans_direct_transfort(t), buf, buflen,
				    remote_key, remote_offset,
				    remote_len, true);
}

static void smb_direct_disconnect(struct ksmbd_transport *t)
{
	struct smb_direct_transport *st = smb_trans_direct_transfort(t);

	ksmbd_debug(RDMA, "Disconnecting cm_id=%p\n", st->cm_id);

	smb_direct_disconnect_rdma_work(&st->disconnect_work);
	wait_event_interruptible(st->wait_status,
				 st->status == SMB_DIRECT_CS_DISCONNECTED);
	free_transport(st);
}

static void smb_direct_shutdown(struct ksmbd_transport *t)
{
	struct smb_direct_transport *st = smb_trans_direct_transfort(t);

	ksmbd_debug(RDMA, "smb-direct shutdown cm_id=%p\n", st->cm_id);

	smb_direct_disconnect_rdma_work(&st->disconnect_work);
}

static int smb_direct_cm_handler(struct rdma_cm_id *cm_id,
				 struct rdma_cm_event *event)
{
	struct smb_direct_transport *t = cm_id->context;

	ksmbd_debug(RDMA, "RDMA CM event. cm_id=%p event=%s (%d)\n",
		    cm_id, rdma_event_msg(event->event), event->event);

	switch (event->event) {
	case RDMA_CM_EVENT_ESTABLISHED: {
		t->status = SMB_DIRECT_CS_CONNECTED;
		wake_up_interruptible(&t->wait_status);
		break;
	}
	case RDMA_CM_EVENT_DEVICE_REMOVAL:
	case RDMA_CM_EVENT_DISCONNECTED: {
		t->status = SMB_DIRECT_CS_DISCONNECTED;
		wake_up_interruptible(&t->wait_status);
		wake_up_interruptible(&t->wait_reassembly_queue);
		wake_up(&t->wait_send_credits);
		break;
	}
	case RDMA_CM_EVENT_CONNECT_ERROR: {
		t->status = SMB_DIRECT_CS_DISCONNECTED;
		wake_up_interruptible(&t->wait_status);
		break;
	}
	default:
		pr_err("Unexpected RDMA CM event. cm_id=%p, event=%s (%d)\n",
		       cm_id, rdma_event_msg(event->event),
		       event->event);
		break;
	}
	return 0;
}

static void smb_direct_qpair_handler(struct ib_event *event, void *context)
{
	struct smb_direct_transport *t = context;

	ksmbd_debug(RDMA, "Received QP event. cm_id=%p, event=%s (%d)\n",
		    t->cm_id, ib_event_msg(event->event), event->event);

	switch (event->event) {
	case IB_EVENT_CQ_ERR:
	case IB_EVENT_QP_FATAL:
		smb_direct_disconnect_rdma_connection(t);
		break;
	default:
		break;
	}
}

static int smb_direct_send_negotiate_response(struct smb_direct_transport *t,
					      int failed)
{
	struct smb_direct_sendmsg *sendmsg;
	struct smb_direct_negotiate_resp *resp;
	int ret;

	sendmsg = smb_direct_alloc_sendmsg(t);
	if (IS_ERR(sendmsg))
		return -ENOMEM;

	resp = (struct smb_direct_negotiate_resp *)sendmsg->packet;
	if (failed) {
		memset(resp, 0, sizeof(*resp));
		resp->min_version = cpu_to_le16(0x0100);
		resp->max_version = cpu_to_le16(0x0100);
		resp->status = STATUS_NOT_SUPPORTED;
	} else {
		resp->status = STATUS_SUCCESS;
		resp->min_version = SMB_DIRECT_VERSION_LE;
		resp->max_version = SMB_DIRECT_VERSION_LE;
		resp->negotiated_version = SMB_DIRECT_VERSION_LE;
		resp->reserved = 0;
		resp->credits_requested =
				cpu_to_le16(t->send_credit_target);
		resp->credits_granted = cpu_to_le16(manage_credits_prior_sending(t));
		resp->max_readwrite_size = cpu_to_le32(t->max_rdma_rw_size);
		resp->preferred_send_size = cpu_to_le32(t->max_send_size);
		resp->max_receive_size = cpu_to_le32(t->max_recv_size);
		resp->max_fragmented_size =
				cpu_to_le32(t->max_fragmented_recv_size);
	}

	sendmsg->sge[0].addr = ib_dma_map_single(t->cm_id->device,
						 (void *)resp, sizeof(*resp),
						 DMA_TO_DEVICE);
	ret = ib_dma_mapping_error(t->cm_id->device, sendmsg->sge[0].addr);
	if (ret) {
		smb_direct_free_sendmsg(t, sendmsg);
		return ret;
	}

	sendmsg->num_sge = 1;
	sendmsg->sge[0].length = sizeof(*resp);
	sendmsg->sge[0].lkey = t->pd->local_dma_lkey;

	ret = post_sendmsg(t, NULL, sendmsg);
	if (ret) {
		smb_direct_free_sendmsg(t, sendmsg);
		return ret;
	}

	wait_event(t->wait_send_pending,
		   atomic_read(&t->send_pending) == 0);
	return 0;
}

static int smb_direct_accept_client(struct smb_direct_transport *t)
{
	struct rdma_conn_param conn_param;
	struct ib_port_immutable port_immutable;
	u32 ird_ord_hdr[2];
	int ret;

	memset(&conn_param, 0, sizeof(conn_param));
	conn_param.initiator_depth = min_t(u8, t->cm_id->device->attrs.max_qp_rd_atom,
					   SMB_DIRECT_CM_INITIATOR_DEPTH);
	conn_param.responder_resources = 0;

	t->cm_id->device->ops.get_port_immutable(t->cm_id->device,
						 t->cm_id->port_num,
						 &port_immutable);
	if (port_immutable.core_cap_flags & RDMA_CORE_PORT_IWARP) {
		ird_ord_hdr[0] = conn_param.responder_resources;
		ird_ord_hdr[1] = 1;
		conn_param.private_data = ird_ord_hdr;
		conn_param.private_data_len = sizeof(ird_ord_hdr);
	} else {
		conn_param.private_data = NULL;
		conn_param.private_data_len = 0;
	}
	conn_param.retry_count = SMB_DIRECT_CM_RETRY;
	conn_param.rnr_retry_count = SMB_DIRECT_CM_RNR_RETRY;
	conn_param.flow_control = 0;

	ret = rdma_accept(t->cm_id, &conn_param);
	if (ret) {
		pr_err("error at rdma_accept: %d\n", ret);
		return ret;
	}
	return 0;
}

static int smb_direct_prepare_negotiation(struct smb_direct_transport *t)
{
	int ret;
	struct smb_direct_recvmsg *recvmsg;

	recvmsg = get_free_recvmsg(t);
	if (!recvmsg)
		return -ENOMEM;
	recvmsg->type = SMB_DIRECT_MSG_NEGOTIATE_REQ;

	ret = smb_direct_post_recv(t, recvmsg);
	if (ret) {
		pr_err("Can't post recv: %d\n", ret);
		goto out_err;
	}

	t->negotiation_requested = false;
	ret = smb_direct_accept_client(t);
	if (ret) {
		pr_err("Can't accept client\n");
		goto out_err;
	}

	smb_direct_post_recv_credits(&t->post_recv_credits_work.work);
	return 0;
out_err:
	put_recvmsg(t, recvmsg);
	return ret;
}

static int smb_direct_init_params(struct smb_direct_transport *t,
				  struct ib_qp_cap *cap)
{
	struct ib_device *device = t->cm_id->device;
	int max_send_sges, max_pages, max_rw_wrs, max_send_wrs;

	/* need 2 more sge. because a SMB_DIRECT header will be mapped,
	 * and maybe a send buffer could be not page aligned.
	 */
	t->max_send_size = smb_direct_max_send_size;
	max_send_sges = DIV_ROUND_UP(t->max_send_size, PAGE_SIZE) + 2;
	if (max_send_sges > SMB_DIRECT_MAX_SEND_SGES) {
		pr_err("max_send_size %d is too large\n", t->max_send_size);
		return -EINVAL;
	}

	/*
	 * allow smb_direct_max_outstanding_rw_ops of in-flight RDMA
	 * read/writes. HCA guarantees at least max_send_sge of sges for
	 * a RDMA read/write work request, and if memory registration is used,
	 * we need reg_mr, local_inv wrs for each read/write.
	 */
	t->max_rdma_rw_size = smb_direct_max_read_write_size;
	max_pages = DIV_ROUND_UP(t->max_rdma_rw_size, PAGE_SIZE) + 1;
	max_rw_wrs = DIV_ROUND_UP(max_pages, SMB_DIRECT_MAX_SEND_SGES);
	max_rw_wrs += rdma_rw_mr_factor(device, t->cm_id->port_num,
			max_pages) * 2;
	max_rw_wrs *= smb_direct_max_outstanding_rw_ops;

	max_send_wrs = smb_direct_send_credit_target + max_rw_wrs;
	if (max_send_wrs > device->attrs.max_cqe ||
	    max_send_wrs > device->attrs.max_qp_wr) {
		pr_err("consider lowering send_credit_target = %d, or max_outstanding_rw_ops = %d\n",
		       smb_direct_send_credit_target,
		       smb_direct_max_outstanding_rw_ops);
		pr_err("Possible CQE overrun, device reporting max_cqe %d max_qp_wr %d\n",
		       device->attrs.max_cqe, device->attrs.max_qp_wr);
		return -EINVAL;
	}

	if (smb_direct_receive_credit_max > device->attrs.max_cqe ||
	    smb_direct_receive_credit_max > device->attrs.max_qp_wr) {
		pr_err("consider lowering receive_credit_max = %d\n",
		       smb_direct_receive_credit_max);
		pr_err("Possible CQE overrun, device reporting max_cpe %d max_qp_wr %d\n",
		       device->attrs.max_cqe, device->attrs.max_qp_wr);
		return -EINVAL;
	}

	if (device->attrs.max_send_sge < SMB_DIRECT_MAX_SEND_SGES) {
		pr_err("warning: device max_send_sge = %d too small\n",
		       device->attrs.max_send_sge);
		return -EINVAL;
	}
	if (device->attrs.max_recv_sge < SMB_DIRECT_MAX_RECV_SGES) {
		pr_err("warning: device max_recv_sge = %d too small\n",
		       device->attrs.max_recv_sge);
		return -EINVAL;
	}

	t->recv_credits = 0;
	t->count_avail_recvmsg = 0;

	t->recv_credit_max = smb_direct_receive_credit_max;
	t->recv_credit_target = 10;
	t->new_recv_credits = 0;

	t->send_credit_target = smb_direct_send_credit_target;
	atomic_set(&t->send_credits, 0);
	atomic_set(&t->rw_avail_ops, smb_direct_max_outstanding_rw_ops);

	t->max_send_size = smb_direct_max_send_size;
	t->max_recv_size = smb_direct_max_receive_size;
	t->max_fragmented_recv_size = smb_direct_max_fragmented_recv_size;

	cap->max_send_wr = max_send_wrs;
	cap->max_recv_wr = t->recv_credit_max;
	cap->max_send_sge = SMB_DIRECT_MAX_SEND_SGES;
	cap->max_recv_sge = SMB_DIRECT_MAX_RECV_SGES;
	cap->max_inline_data = 0;
	cap->max_rdma_ctxs =
		rdma_rw_mr_factor(device, t->cm_id->port_num, max_pages) *
		smb_direct_max_outstanding_rw_ops;
	return 0;
}

static void smb_direct_destroy_pools(struct smb_direct_transport *t)
{
	struct smb_direct_recvmsg *recvmsg;

	while ((recvmsg = get_free_recvmsg(t)))
		mempool_free(recvmsg, t->recvmsg_mempool);
	while ((recvmsg = get_empty_recvmsg(t)))
		mempool_free(recvmsg, t->recvmsg_mempool);

	mempool_destroy(t->recvmsg_mempool);
	t->recvmsg_mempool = NULL;

	kmem_cache_destroy(t->recvmsg_cache);
	t->recvmsg_cache = NULL;

	mempool_destroy(t->sendmsg_mempool);
	t->sendmsg_mempool = NULL;

	kmem_cache_destroy(t->sendmsg_cache);
	t->sendmsg_cache = NULL;
}

static int smb_direct_create_pools(struct smb_direct_transport *t)
{
	char name[80];
	int i;
	struct smb_direct_recvmsg *recvmsg;

	snprintf(name, sizeof(name), "smb_direct_rqst_pool_%p", t);
	t->sendmsg_cache = kmem_cache_create(name,
					     sizeof(struct smb_direct_sendmsg) +
					      sizeof(struct smb_direct_negotiate_resp),
					     0, SLAB_HWCACHE_ALIGN, NULL);
	if (!t->sendmsg_cache)
		return -ENOMEM;

	t->sendmsg_mempool = mempool_create(t->send_credit_target,
					    mempool_alloc_slab, mempool_free_slab,
					    t->sendmsg_cache);
	if (!t->sendmsg_mempool)
		goto err;

	snprintf(name, sizeof(name), "smb_direct_resp_%p", t);
	t->recvmsg_cache = kmem_cache_create(name,
					     sizeof(struct smb_direct_recvmsg) +
					      t->max_recv_size,
					     0, SLAB_HWCACHE_ALIGN, NULL);
	if (!t->recvmsg_cache)
		goto err;

	t->recvmsg_mempool =
		mempool_create(t->recv_credit_max, mempool_alloc_slab,
			       mempool_free_slab, t->recvmsg_cache);
	if (!t->recvmsg_mempool)
		goto err;

	INIT_LIST_HEAD(&t->recvmsg_queue);

	for (i = 0; i < t->recv_credit_max; i++) {
		recvmsg = mempool_alloc(t->recvmsg_mempool, GFP_KERNEL);
		if (!recvmsg)
			goto err;
		recvmsg->transport = t;
		list_add(&recvmsg->list, &t->recvmsg_queue);
	}
	t->count_avail_recvmsg = t->recv_credit_max;

	return 0;
err:
	smb_direct_destroy_pools(t);
	return -ENOMEM;
}

static int smb_direct_create_qpair(struct smb_direct_transport *t,
				   struct ib_qp_cap *cap)
{
	int ret;
	struct ib_qp_init_attr qp_attr;
	int pages_per_rw;

	t->pd = ib_alloc_pd(t->cm_id->device, 0);
	if (IS_ERR(t->pd)) {
		pr_err("Can't create RDMA PD\n");
		ret = PTR_ERR(t->pd);
		t->pd = NULL;
		return ret;
	}

	t->send_cq = ib_alloc_cq(t->cm_id->device, t,
				 t->send_credit_target, 0, IB_POLL_WORKQUEUE);
	if (IS_ERR(t->send_cq)) {
		pr_err("Can't create RDMA send CQ\n");
		ret = PTR_ERR(t->send_cq);
		t->send_cq = NULL;
		goto err;
	}

	t->recv_cq = ib_alloc_cq(t->cm_id->device, t,
				 cap->max_send_wr + cap->max_rdma_ctxs,
				 0, IB_POLL_WORKQUEUE);
	if (IS_ERR(t->recv_cq)) {
		pr_err("Can't create RDMA recv CQ\n");
		ret = PTR_ERR(t->recv_cq);
		t->recv_cq = NULL;
		goto err;
	}

	memset(&qp_attr, 0, sizeof(qp_attr));
	qp_attr.event_handler = smb_direct_qpair_handler;
	qp_attr.qp_context = t;
	qp_attr.cap = *cap;
	qp_attr.sq_sig_type = IB_SIGNAL_REQ_WR;
	qp_attr.qp_type = IB_QPT_RC;
	qp_attr.send_cq = t->send_cq;
	qp_attr.recv_cq = t->recv_cq;
	qp_attr.port_num = ~0;

	ret = rdma_create_qp(t->cm_id, t->pd, &qp_attr);
	if (ret) {
		pr_err("Can't create RDMA QP: %d\n", ret);
		goto err;
	}

	t->qp = t->cm_id->qp;
	t->cm_id->event_handler = smb_direct_cm_handler;

	pages_per_rw = DIV_ROUND_UP(t->max_rdma_rw_size, PAGE_SIZE) + 1;
	if (pages_per_rw > t->cm_id->device->attrs.max_sgl_rd) {
		int pages_per_mr, mr_count;

		pages_per_mr = min_t(int, pages_per_rw,
				     t->cm_id->device->attrs.max_fast_reg_page_list_len);
		mr_count = DIV_ROUND_UP(pages_per_rw, pages_per_mr) *
			atomic_read(&t->rw_avail_ops);
		ret = ib_mr_pool_init(t->qp, &t->qp->rdma_mrs, mr_count,
				      IB_MR_TYPE_MEM_REG, pages_per_mr, 0);
		if (ret) {
			pr_err("failed to init mr pool count %d pages %d\n",
			       mr_count, pages_per_mr);
			goto err;
		}
	}

	return 0;
err:
	if (t->qp) {
		ib_destroy_qp(t->qp);
		t->qp = NULL;
	}
	if (t->recv_cq) {
		ib_destroy_cq(t->recv_cq);
		t->recv_cq = NULL;
	}
	if (t->send_cq) {
		ib_destroy_cq(t->send_cq);
		t->send_cq = NULL;
	}
	if (t->pd) {
		ib_dealloc_pd(t->pd);
		t->pd = NULL;
	}
	return ret;
}

static int smb_direct_prepare(struct ksmbd_transport *t)
{
	struct smb_direct_transport *st = smb_trans_direct_transfort(t);
	struct smb_direct_recvmsg *recvmsg;
	struct smb_direct_negotiate_req *req;
	int ret;

	ksmbd_debug(RDMA, "Waiting for SMB_DIRECT negotiate request\n");
	ret = wait_event_interruptible_timeout(st->wait_status,
					       st->negotiation_requested ||
					       st->status == SMB_DIRECT_CS_DISCONNECTED,
					       SMB_DIRECT_NEGOTIATE_TIMEOUT * HZ);
	if (ret <= 0 || st->status == SMB_DIRECT_CS_DISCONNECTED)
		return ret < 0 ? ret : -ETIMEDOUT;

	recvmsg = get_first_reassembly(st);
	if (!recvmsg)
		return -ECONNABORTED;

	ret = smb_direct_check_recvmsg(recvmsg);
	if (ret == -ECONNABORTED)
		goto out;

	req = (struct smb_direct_negotiate_req *)recvmsg->packet;
	st->max_recv_size = min_t(int, st->max_recv_size,
				  le32_to_cpu(req->preferred_send_size));
	st->max_send_size = min_t(int, st->max_send_size,
				  le32_to_cpu(req->max_receive_size));
	st->max_fragmented_send_size =
		le32_to_cpu(req->max_fragmented_size);
	st->max_fragmented_recv_size =
		(st->recv_credit_max * st->max_recv_size) / 2;

	ret = smb_direct_send_negotiate_response(st, ret);
out:
	spin_lock_irq(&st->reassembly_queue_lock);
	st->reassembly_queue_length--;
	list_del(&recvmsg->list);
	spin_unlock_irq(&st->reassembly_queue_lock);
	put_recvmsg(st, recvmsg);

	return ret;
}

static int smb_direct_connect(struct smb_direct_transport *st)
{
	int ret;
	struct ib_qp_cap qp_cap;

	ret = smb_direct_init_params(st, &qp_cap);
	if (ret) {
		pr_err("Can't configure RDMA parameters\n");
		return ret;
	}

	ret = smb_direct_create_pools(st);
	if (ret) {
		pr_err("Can't init RDMA pool: %d\n", ret);
		return ret;
	}

	ret = smb_direct_create_qpair(st, &qp_cap);
	if (ret) {
		pr_err("Can't accept RDMA client: %d\n", ret);
		return ret;
	}

	ret = smb_direct_prepare_negotiation(st);
	if (ret) {
		pr_err("Can't negotiate: %d\n", ret);
		return ret;
	}
	return 0;
}

static bool rdma_frwr_is_supported(struct ib_device_attr *attrs)
{
	if (!(attrs->device_cap_flags & IB_DEVICE_MEM_MGT_EXTENSIONS))
		return false;
	if (attrs->max_fast_reg_page_list_len == 0)
		return false;
	return true;
}

static int smb_direct_handle_connect_request(struct rdma_cm_id *new_cm_id)
{
	struct smb_direct_transport *t;
	int ret;

	if (!rdma_frwr_is_supported(&new_cm_id->device->attrs)) {
		ksmbd_debug(RDMA,
			    "Fast Registration Work Requests is not supported. device capabilities=%llx\n",
			    new_cm_id->device->attrs.device_cap_flags);
		return -EPROTONOSUPPORT;
	}

	t = alloc_transport(new_cm_id);
	if (!t)
		return -ENOMEM;

	ret = smb_direct_connect(t);
	if (ret)
		goto out_err;

	KSMBD_TRANS(t)->handler = kthread_run(ksmbd_conn_handler_loop,
					      KSMBD_TRANS(t)->conn, "ksmbd:r%u",
					      smb_direct_port);
	if (IS_ERR(KSMBD_TRANS(t)->handler)) {
		ret = PTR_ERR(KSMBD_TRANS(t)->handler);
		pr_err("Can't start thread\n");
		goto out_err;
	}

	return 0;
out_err:
	free_transport(t);
	return ret;
}

static int smb_direct_listen_handler(struct rdma_cm_id *cm_id,
				     struct rdma_cm_event *event)
{
	switch (event->event) {
	case RDMA_CM_EVENT_CONNECT_REQUEST: {
		int ret = smb_direct_handle_connect_request(cm_id);

		if (ret) {
			pr_err("Can't create transport: %d\n", ret);
			return ret;
		}

		ksmbd_debug(RDMA, "Received connection request. cm_id=%p\n",
			    cm_id);
		break;
	}
	default:
		pr_err("Unexpected listen event. cm_id=%p, event=%s (%d)\n",
		       cm_id, rdma_event_msg(event->event), event->event);
		break;
	}
	return 0;
}

static int smb_direct_listen(int port)
{
	int ret;
	struct rdma_cm_id *cm_id;
	struct sockaddr_in sin = {
		.sin_family		= AF_INET,
		.sin_addr.s_addr	= htonl(INADDR_ANY),
		.sin_port		= htons(port),
	};

	cm_id = rdma_create_id(&init_net, smb_direct_listen_handler,
			       &smb_direct_listener, RDMA_PS_TCP, IB_QPT_RC);
	if (IS_ERR(cm_id)) {
		pr_err("Can't create cm id: %ld\n", PTR_ERR(cm_id));
		return PTR_ERR(cm_id);
	}

	ret = rdma_bind_addr(cm_id, (struct sockaddr *)&sin);
	if (ret) {
		pr_err("Can't bind: %d\n", ret);
		goto err;
	}

	smb_direct_listener.cm_id = cm_id;

	ret = rdma_listen(cm_id, 10);
	if (ret) {
		pr_err("Can't listen: %d\n", ret);
		goto err;
	}
	return 0;
err:
	smb_direct_listener.cm_id = NULL;
	rdma_destroy_id(cm_id);
	return ret;
}

static int smb_direct_ib_client_add(struct ib_device *ib_dev)
{
	struct smb_direct_device *smb_dev;

	/* Set 5445 port if device type is iWARP(No IB) */
	if (ib_dev->node_type != RDMA_NODE_IB_CA)
		smb_direct_port = SMB_DIRECT_PORT_IWARP;

	if (!ib_dev->ops.get_netdev ||
	    !rdma_frwr_is_supported(&ib_dev->attrs))
		return 0;

	smb_dev = kzalloc(sizeof(*smb_dev), GFP_KERNEL);
	if (!smb_dev)
		return -ENOMEM;
	smb_dev->ib_dev = ib_dev;

	write_lock(&smb_direct_device_lock);
	list_add(&smb_dev->list, &smb_direct_device_list);
	write_unlock(&smb_direct_device_lock);

	ksmbd_debug(RDMA, "ib device added: name %s\n", ib_dev->name);
	return 0;
}

static void smb_direct_ib_client_remove(struct ib_device *ib_dev,
					void *client_data)
{
	struct smb_direct_device *smb_dev, *tmp;

	write_lock(&smb_direct_device_lock);
	list_for_each_entry_safe(smb_dev, tmp, &smb_direct_device_list, list) {
		if (smb_dev->ib_dev == ib_dev) {
			list_del(&smb_dev->list);
			kfree(smb_dev);
			break;
		}
	}
	write_unlock(&smb_direct_device_lock);
}

static struct ib_client smb_direct_ib_client = {
	.name	= "ksmbd_smb_direct_ib",
	.add	= smb_direct_ib_client_add,
	.remove	= smb_direct_ib_client_remove,
};

int ksmbd_rdma_init(void)
{
	int ret;

	smb_direct_listener.cm_id = NULL;

	ret = ib_register_client(&smb_direct_ib_client);
	if (ret) {
		pr_err("failed to ib_register_client\n");
		return ret;
	}

	/* When a client is running out of send credits, the credits are
	 * granted by the server's sending a packet using this queue.
	 * This avoids the situation that a clients cannot send packets
	 * for lack of credits
	 */
	smb_direct_wq = alloc_workqueue("ksmbd-smb_direct-wq",
					WQ_HIGHPRI | WQ_MEM_RECLAIM, 0);
	if (!smb_direct_wq)
		return -ENOMEM;

	ret = smb_direct_listen(smb_direct_port);
	if (ret) {
		destroy_workqueue(smb_direct_wq);
		smb_direct_wq = NULL;
		pr_err("Can't listen: %d\n", ret);
		return ret;
	}

	ksmbd_debug(RDMA, "init RDMA listener. cm_id=%p\n",
		    smb_direct_listener.cm_id);
	return 0;
}

void ksmbd_rdma_destroy(void)
{
	if (!smb_direct_listener.cm_id)
		return;

	ib_unregister_client(&smb_direct_ib_client);
	rdma_destroy_id(smb_direct_listener.cm_id);

	smb_direct_listener.cm_id = NULL;

	if (smb_direct_wq) {
		destroy_workqueue(smb_direct_wq);
		smb_direct_wq = NULL;
	}
}

bool ksmbd_rdma_capable_netdev(struct net_device *netdev)
{
	struct smb_direct_device *smb_dev;
	int i;
	bool rdma_capable = false;

	read_lock(&smb_direct_device_lock);
	list_for_each_entry(smb_dev, &smb_direct_device_list, list) {
		for (i = 0; i < smb_dev->ib_dev->phys_port_cnt; i++) {
			struct net_device *ndev;

			ndev = smb_dev->ib_dev->ops.get_netdev(smb_dev->ib_dev,
							       i + 1);
			if (!ndev)
				continue;

			if (ndev == netdev) {
				dev_put(ndev);
				rdma_capable = true;
				goto out;
			}
			dev_put(ndev);
		}
	}
out:
	read_unlock(&smb_direct_device_lock);

	if (rdma_capable == false) {
		struct ib_device *ibdev;

		ibdev = ib_device_get_by_netdev(netdev, RDMA_DRIVER_UNKNOWN);
		if (ibdev) {
			if (rdma_frwr_is_supported(&ibdev->attrs))
				rdma_capable = true;
			ib_device_put(ibdev);
		}
	}

	return rdma_capable;
}

static struct ksmbd_transport_ops ksmbd_smb_direct_transport_ops = {
	.prepare	= smb_direct_prepare,
	.disconnect	= smb_direct_disconnect,
	.shutdown	= smb_direct_shutdown,
	.writev		= smb_direct_writev,
	.read		= smb_direct_read,
	.rdma_read	= smb_direct_rdma_read,
	.rdma_write	= smb_direct_rdma_write,
};<|MERGE_RESOLUTION|>--- conflicted
+++ resolved
@@ -80,11 +80,7 @@
 /*  The maximum single-message size which can be received */
 static int smb_direct_max_receive_size = 8192;
 
-<<<<<<< HEAD
-static int smb_direct_max_read_write_size = 1048512;
-=======
 static int smb_direct_max_read_write_size = 524224;
->>>>>>> ed9f4f96
 
 static int smb_direct_max_outstanding_rw_ops = 8;
 
