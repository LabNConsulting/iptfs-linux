// SPDX-License-Identifier: GPL-2.0-or-later
/*
 * INET		An implementation of the TCP/IP protocol suite for the LINUX
 *		operating system.  INET is implemented using the  BSD Socket
 *		interface as the means of communication with the user level.
 *
 *		The User Datagram Protocol (UDP).
 *
 * Authors:	Ross Biro
 *		Fred N. van Kempen, <waltje@uWalt.NL.Mugnet.ORG>
 *		Arnt Gulbrandsen, <agulbra@nvg.unit.no>
 *		Alan Cox, <alan@lxorguk.ukuu.org.uk>
 *		Hirokazu Takahashi, <taka@valinux.co.jp>
 *
 * Fixes:
 *		Alan Cox	:	verify_area() calls
 *		Alan Cox	: 	stopped close while in use off icmp
 *					messages. Not a fix but a botch that
 *					for udp at least is 'valid'.
 *		Alan Cox	:	Fixed icmp handling properly
 *		Alan Cox	: 	Correct error for oversized datagrams
 *		Alan Cox	:	Tidied select() semantics.
 *		Alan Cox	:	udp_err() fixed properly, also now
 *					select and read wake correctly on errors
 *		Alan Cox	:	udp_send verify_area moved to avoid mem leak
 *		Alan Cox	:	UDP can count its memory
 *		Alan Cox	:	send to an unknown connection causes
 *					an ECONNREFUSED off the icmp, but
 *					does NOT close.
 *		Alan Cox	:	Switched to new sk_buff handlers. No more backlog!
 *		Alan Cox	:	Using generic datagram code. Even smaller and the PEEK
 *					bug no longer crashes it.
 *		Fred Van Kempen	: 	Net2e support for sk->broadcast.
 *		Alan Cox	:	Uses skb_free_datagram
 *		Alan Cox	:	Added get/set sockopt support.
 *		Alan Cox	:	Broadcasting without option set returns EACCES.
 *		Alan Cox	:	No wakeup calls. Instead we now use the callbacks.
 *		Alan Cox	:	Use ip_tos and ip_ttl
 *		Alan Cox	:	SNMP Mibs
 *		Alan Cox	:	MSG_DONTROUTE, and 0.0.0.0 support.
 *		Matt Dillon	:	UDP length checks.
 *		Alan Cox	:	Smarter af_inet used properly.
 *		Alan Cox	:	Use new kernel side addressing.
 *		Alan Cox	:	Incorrect return on truncated datagram receive.
 *	Arnt Gulbrandsen 	:	New udp_send and stuff
 *		Alan Cox	:	Cache last socket
 *		Alan Cox	:	Route cache
 *		Jon Peatfield	:	Minor efficiency fix to sendto().
 *		Mike Shaver	:	RFC1122 checks.
 *		Alan Cox	:	Nonblocking error fix.
 *	Willy Konynenberg	:	Transparent proxying support.
 *		Mike McLagan	:	Routing by source
 *		David S. Miller	:	New socket lookup architecture.
 *					Last socket cache retained as it
 *					does have a high hit rate.
 *		Olaf Kirch	:	Don't linearise iovec on sendmsg.
 *		Andi Kleen	:	Some cleanups, cache destination entry
 *					for connect.
 *	Vitaly E. Lavrov	:	Transparent proxy revived after year coma.
 *		Melvin Smith	:	Check msg_name not msg_namelen in sendto(),
 *					return ENOTCONN for unconnected sockets (POSIX)
 *		Janos Farkas	:	don't deliver multi/broadcasts to a different
 *					bound-to-device socket
 *	Hirokazu Takahashi	:	HW checksumming for outgoing UDP
 *					datagrams.
 *	Hirokazu Takahashi	:	sendfile() on UDP works now.
 *		Arnaldo C. Melo :	convert /proc/net/udp to seq_file
 *	YOSHIFUJI Hideaki @USAGI and:	Support IPV6_V6ONLY socket option, which
 *	Alexey Kuznetsov:		allow both IPv4 and IPv6 sockets to bind
 *					a single port at the same time.
 *	Derek Atkins <derek@ihtfp.com>: Add Encapulation Support
 *	James Chapman		:	Add L2TP encapsulation type.
 */

#define pr_fmt(fmt) "UDP: " fmt

#include <linux/uaccess.h>
#include <asm/ioctls.h>
#include <linux/memblock.h>
#include <linux/highmem.h>
#include <linux/swap.h>
#include <linux/types.h>
#include <linux/fcntl.h>
#include <linux/module.h>
#include <linux/socket.h>
#include <linux/sockios.h>
#include <linux/igmp.h>
#include <linux/inetdevice.h>
#include <linux/in.h>
#include <linux/errno.h>
#include <linux/timer.h>
#include <linux/mm.h>
#include <linux/inet.h>
#include <linux/netdevice.h>
#include <linux/slab.h>
#include <net/tcp_states.h>
#include <linux/skbuff.h>
#include <linux/proc_fs.h>
#include <linux/seq_file.h>
#include <net/net_namespace.h>
#include <net/icmp.h>
#include <net/inet_hashtables.h>
#include <net/ip_tunnels.h>
#include <net/route.h>
#include <net/checksum.h>
#include <net/xfrm.h>
#include <trace/events/udp.h>
#include <linux/static_key.h>
#include <linux/btf_ids.h>
#include <trace/events/skb.h>
#include <net/busy_poll.h>
#include "udp_impl.h"
#include <net/sock_reuseport.h>
#include <net/addrconf.h>
#include <net/udp_tunnel.h>
#if IS_ENABLED(CONFIG_IPV6)
#include <net/ipv6_stubs.h>
#endif

struct udp_table udp_table __read_mostly;
EXPORT_SYMBOL(udp_table);

long sysctl_udp_mem[3] __read_mostly;
EXPORT_SYMBOL(sysctl_udp_mem);

atomic_long_t udp_memory_allocated;
EXPORT_SYMBOL(udp_memory_allocated);

#define MAX_UDP_PORTS 65536
#define PORTS_PER_CHAIN (MAX_UDP_PORTS / UDP_HTABLE_SIZE_MIN)

static int udp_lib_lport_inuse(struct net *net, __u16 num,
			       const struct udp_hslot *hslot,
			       unsigned long *bitmap,
			       struct sock *sk, unsigned int log)
{
	struct sock *sk2;
	kuid_t uid = sock_i_uid(sk);

	sk_for_each(sk2, &hslot->head) {
		if (net_eq(sock_net(sk2), net) &&
		    sk2 != sk &&
		    (bitmap || udp_sk(sk2)->udp_port_hash == num) &&
		    (!sk2->sk_reuse || !sk->sk_reuse) &&
		    (!sk2->sk_bound_dev_if || !sk->sk_bound_dev_if ||
		     sk2->sk_bound_dev_if == sk->sk_bound_dev_if) &&
		    inet_rcv_saddr_equal(sk, sk2, true)) {
			if (sk2->sk_reuseport && sk->sk_reuseport &&
			    !rcu_access_pointer(sk->sk_reuseport_cb) &&
			    uid_eq(uid, sock_i_uid(sk2))) {
				if (!bitmap)
					return 0;
			} else {
				if (!bitmap)
					return 1;
				__set_bit(udp_sk(sk2)->udp_port_hash >> log,
					  bitmap);
			}
		}
	}
	return 0;
}

/*
 * Note: we still hold spinlock of primary hash chain, so no other writer
 * can insert/delete a socket with local_port == num
 */
static int udp_lib_lport_inuse2(struct net *net, __u16 num,
				struct udp_hslot *hslot2,
				struct sock *sk)
{
	struct sock *sk2;
	kuid_t uid = sock_i_uid(sk);
	int res = 0;

	spin_lock(&hslot2->lock);
	udp_portaddr_for_each_entry(sk2, &hslot2->head) {
		if (net_eq(sock_net(sk2), net) &&
		    sk2 != sk &&
		    (udp_sk(sk2)->udp_port_hash == num) &&
		    (!sk2->sk_reuse || !sk->sk_reuse) &&
		    (!sk2->sk_bound_dev_if || !sk->sk_bound_dev_if ||
		     sk2->sk_bound_dev_if == sk->sk_bound_dev_if) &&
		    inet_rcv_saddr_equal(sk, sk2, true)) {
			if (sk2->sk_reuseport && sk->sk_reuseport &&
			    !rcu_access_pointer(sk->sk_reuseport_cb) &&
			    uid_eq(uid, sock_i_uid(sk2))) {
				res = 0;
			} else {
				res = 1;
			}
			break;
		}
	}
	spin_unlock(&hslot2->lock);
	return res;
}

static int udp_reuseport_add_sock(struct sock *sk, struct udp_hslot *hslot)
{
	struct net *net = sock_net(sk);
	kuid_t uid = sock_i_uid(sk);
	struct sock *sk2;

	sk_for_each(sk2, &hslot->head) {
		if (net_eq(sock_net(sk2), net) &&
		    sk2 != sk &&
		    sk2->sk_family == sk->sk_family &&
		    ipv6_only_sock(sk2) == ipv6_only_sock(sk) &&
		    (udp_sk(sk2)->udp_port_hash == udp_sk(sk)->udp_port_hash) &&
		    (sk2->sk_bound_dev_if == sk->sk_bound_dev_if) &&
		    sk2->sk_reuseport && uid_eq(uid, sock_i_uid(sk2)) &&
		    inet_rcv_saddr_equal(sk, sk2, false)) {
			return reuseport_add_sock(sk, sk2,
						  inet_rcv_saddr_any(sk));
		}
	}

	return reuseport_alloc(sk, inet_rcv_saddr_any(sk));
}

/**
 *  udp_lib_get_port  -  UDP/-Lite port lookup for IPv4 and IPv6
 *
 *  @sk:          socket struct in question
 *  @snum:        port number to look up
 *  @hash2_nulladdr: AF-dependent hash value in secondary hash chains,
 *                   with NULL address
 */
int udp_lib_get_port(struct sock *sk, unsigned short snum,
		     unsigned int hash2_nulladdr)
{
	struct udp_hslot *hslot, *hslot2;
	struct udp_table *udptable = sk->sk_prot->h.udp_table;
	int    error = 1;
	struct net *net = sock_net(sk);

	if (!snum) {
		int low, high, remaining;
		unsigned int rand;
		unsigned short first, last;
		DECLARE_BITMAP(bitmap, PORTS_PER_CHAIN);

		inet_get_local_port_range(net, &low, &high);
		remaining = (high - low) + 1;

		rand = prandom_u32();
		first = reciprocal_scale(rand, remaining) + low;
		/*
		 * force rand to be an odd multiple of UDP_HTABLE_SIZE
		 */
		rand = (rand | 1) * (udptable->mask + 1);
		last = first + udptable->mask + 1;
		do {
			hslot = udp_hashslot(udptable, net, first);
			bitmap_zero(bitmap, PORTS_PER_CHAIN);
			spin_lock_bh(&hslot->lock);
			udp_lib_lport_inuse(net, snum, hslot, bitmap, sk,
					    udptable->log);

			snum = first;
			/*
			 * Iterate on all possible values of snum for this hash.
			 * Using steps of an odd multiple of UDP_HTABLE_SIZE
			 * give us randomization and full range coverage.
			 */
			do {
				if (low <= snum && snum <= high &&
				    !test_bit(snum >> udptable->log, bitmap) &&
				    !inet_is_local_reserved_port(net, snum))
					goto found;
				snum += rand;
			} while (snum != first);
			spin_unlock_bh(&hslot->lock);
			cond_resched();
		} while (++first != last);
		goto fail;
	} else {
		hslot = udp_hashslot(udptable, net, snum);
		spin_lock_bh(&hslot->lock);
		if (hslot->count > 10) {
			int exist;
			unsigned int slot2 = udp_sk(sk)->udp_portaddr_hash ^ snum;

			slot2          &= udptable->mask;
			hash2_nulladdr &= udptable->mask;

			hslot2 = udp_hashslot2(udptable, slot2);
			if (hslot->count < hslot2->count)
				goto scan_primary_hash;

			exist = udp_lib_lport_inuse2(net, snum, hslot2, sk);
			if (!exist && (hash2_nulladdr != slot2)) {
				hslot2 = udp_hashslot2(udptable, hash2_nulladdr);
				exist = udp_lib_lport_inuse2(net, snum, hslot2,
							     sk);
			}
			if (exist)
				goto fail_unlock;
			else
				goto found;
		}
scan_primary_hash:
		if (udp_lib_lport_inuse(net, snum, hslot, NULL, sk, 0))
			goto fail_unlock;
	}
found:
	inet_sk(sk)->inet_num = snum;
	udp_sk(sk)->udp_port_hash = snum;
	udp_sk(sk)->udp_portaddr_hash ^= snum;
	if (sk_unhashed(sk)) {
		if (sk->sk_reuseport &&
		    udp_reuseport_add_sock(sk, hslot)) {
			inet_sk(sk)->inet_num = 0;
			udp_sk(sk)->udp_port_hash = 0;
			udp_sk(sk)->udp_portaddr_hash ^= snum;
			goto fail_unlock;
		}

		sk_add_node_rcu(sk, &hslot->head);
		hslot->count++;
		sock_prot_inuse_add(sock_net(sk), sk->sk_prot, 1);

		hslot2 = udp_hashslot2(udptable, udp_sk(sk)->udp_portaddr_hash);
		spin_lock(&hslot2->lock);
		if (IS_ENABLED(CONFIG_IPV6) && sk->sk_reuseport &&
		    sk->sk_family == AF_INET6)
			hlist_add_tail_rcu(&udp_sk(sk)->udp_portaddr_node,
					   &hslot2->head);
		else
			hlist_add_head_rcu(&udp_sk(sk)->udp_portaddr_node,
					   &hslot2->head);
		hslot2->count++;
		spin_unlock(&hslot2->lock);
	}
	sock_set_flag(sk, SOCK_RCU_FREE);
	error = 0;
fail_unlock:
	spin_unlock_bh(&hslot->lock);
fail:
	return error;
}
EXPORT_SYMBOL(udp_lib_get_port);

int udp_v4_get_port(struct sock *sk, unsigned short snum)
{
	unsigned int hash2_nulladdr =
		ipv4_portaddr_hash(sock_net(sk), htonl(INADDR_ANY), snum);
	unsigned int hash2_partial =
		ipv4_portaddr_hash(sock_net(sk), inet_sk(sk)->inet_rcv_saddr, 0);

	/* precompute partial secondary hash */
	udp_sk(sk)->udp_portaddr_hash = hash2_partial;
	return udp_lib_get_port(sk, snum, hash2_nulladdr);
}

static int compute_score(struct sock *sk, struct net *net,
			 __be32 saddr, __be16 sport,
			 __be32 daddr, unsigned short hnum,
			 int dif, int sdif)
{
	int score;
	struct inet_sock *inet;
	bool dev_match;

	if (!net_eq(sock_net(sk), net) ||
	    udp_sk(sk)->udp_port_hash != hnum ||
	    ipv6_only_sock(sk))
		return -1;

	if (sk->sk_rcv_saddr != daddr)
		return -1;

	score = (sk->sk_family == PF_INET) ? 2 : 1;

	inet = inet_sk(sk);
	if (inet->inet_daddr) {
		if (inet->inet_daddr != saddr)
			return -1;
		score += 4;
	}

	if (inet->inet_dport) {
		if (inet->inet_dport != sport)
			return -1;
		score += 4;
	}

	dev_match = udp_sk_bound_dev_eq(net, sk->sk_bound_dev_if,
					dif, sdif);
	if (!dev_match)
		return -1;
	score += 4;

	if (READ_ONCE(sk->sk_incoming_cpu) == raw_smp_processor_id())
		score++;
	return score;
}

static u32 udp_ehashfn(const struct net *net, const __be32 laddr,
		       const __u16 lport, const __be32 faddr,
		       const __be16 fport)
{
	static u32 udp_ehash_secret __read_mostly;

	net_get_random_once(&udp_ehash_secret, sizeof(udp_ehash_secret));

	return __inet_ehashfn(laddr, lport, faddr, fport,
			      udp_ehash_secret + net_hash_mix(net));
}

static inline struct sock *lookup_reuseport(struct net *net, struct sock *sk,
					    struct sk_buff *skb,
					    __be32 saddr, __be16 sport,
					    __be32 daddr, unsigned short hnum)
{
	struct sock *reuse_sk = NULL;
	u32 hash;

	if (sk->sk_reuseport && sk->sk_state != TCP_ESTABLISHED) {
		hash = udp_ehashfn(net, daddr, hnum, saddr, sport);
		reuse_sk = reuseport_select_sock(sk, hash, skb,
						 sizeof(struct udphdr));
		/* Fall back to scoring if group has connections */
		if (reuseport_has_conns(sk, false))
			return NULL;
	}
	return reuse_sk;
}

/* called with rcu_read_lock() */
static struct sock *udp4_lib_lookup2(struct net *net,
				     __be32 saddr, __be16 sport,
				     __be32 daddr, unsigned int hnum,
				     int dif, int sdif,
				     struct udp_hslot *hslot2,
				     struct sk_buff *skb)
{
	struct sock *sk, *result, *reuseport_result;
	int score, badness;

	result = NULL;
	badness = 0;
	udp_portaddr_for_each_entry_rcu(sk, &hslot2->head) {
		score = compute_score(sk, net, saddr, sport,
				      daddr, hnum, dif, sdif);
		if (score > badness) {
<<<<<<< HEAD
			result = lookup_reuseport(net, sk, skb,
						  saddr, sport, daddr, hnum);
			if (result)
				return result;

=======
			reuseport_result = NULL;

			if (sk->sk_reuseport &&
			    sk->sk_state != TCP_ESTABLISHED) {
				hash = udp_ehashfn(net, daddr, hnum,
						   saddr, sport);
				reuseport_result = reuseport_select_sock(sk, hash, skb,
									 sizeof(struct udphdr));
				if (reuseport_result && !reuseport_has_conns(sk, false))
					return reuseport_result;
			}

			result = reuseport_result ? : sk;
>>>>>>> 04300d66
			badness = score;
		}
	}
	return result;
}

static inline struct sock *udp4_lookup_run_bpf(struct net *net,
					       struct udp_table *udptable,
					       struct sk_buff *skb,
					       __be32 saddr, __be16 sport,
					       __be32 daddr, u16 hnum)
{
	struct sock *sk, *reuse_sk;
	bool no_reuseport;

	if (udptable != &udp_table)
		return NULL; /* only UDP is supported */

	no_reuseport = bpf_sk_lookup_run_v4(net, IPPROTO_UDP,
					    saddr, sport, daddr, hnum, &sk);
	if (no_reuseport || IS_ERR_OR_NULL(sk))
		return sk;

	reuse_sk = lookup_reuseport(net, sk, skb, saddr, sport, daddr, hnum);
	if (reuse_sk)
		sk = reuse_sk;
	return sk;
}

/* UDP is nearly always wildcards out the wazoo, it makes no sense to try
 * harder than this. -DaveM
 */
struct sock *__udp4_lib_lookup(struct net *net, __be32 saddr,
		__be16 sport, __be32 daddr, __be16 dport, int dif,
		int sdif, struct udp_table *udptable, struct sk_buff *skb)
{
	unsigned short hnum = ntohs(dport);
	unsigned int hash2, slot2;
	struct udp_hslot *hslot2;
	struct sock *result, *sk;

	hash2 = ipv4_portaddr_hash(net, daddr, hnum);
	slot2 = hash2 & udptable->mask;
	hslot2 = &udptable->hash2[slot2];

	/* Lookup connected or non-wildcard socket */
	result = udp4_lib_lookup2(net, saddr, sport,
				  daddr, hnum, dif, sdif,
				  hslot2, skb);
	if (!IS_ERR_OR_NULL(result) && result->sk_state == TCP_ESTABLISHED)
		goto done;

	/* Lookup redirect from BPF */
	if (static_branch_unlikely(&bpf_sk_lookup_enabled)) {
		sk = udp4_lookup_run_bpf(net, udptable, skb,
					 saddr, sport, daddr, hnum);
		if (sk) {
			result = sk;
			goto done;
		}
	}

	/* Got non-wildcard socket or error on first lookup */
	if (result)
		goto done;

	/* Lookup wildcard sockets */
	hash2 = ipv4_portaddr_hash(net, htonl(INADDR_ANY), hnum);
	slot2 = hash2 & udptable->mask;
	hslot2 = &udptable->hash2[slot2];

	result = udp4_lib_lookup2(net, saddr, sport,
				  htonl(INADDR_ANY), hnum, dif, sdif,
				  hslot2, skb);
done:
	if (IS_ERR(result))
		return NULL;
	return result;
}
EXPORT_SYMBOL_GPL(__udp4_lib_lookup);

static inline struct sock *__udp4_lib_lookup_skb(struct sk_buff *skb,
						 __be16 sport, __be16 dport,
						 struct udp_table *udptable)
{
	const struct iphdr *iph = ip_hdr(skb);

	return __udp4_lib_lookup(dev_net(skb->dev), iph->saddr, sport,
				 iph->daddr, dport, inet_iif(skb),
				 inet_sdif(skb), udptable, skb);
}

struct sock *udp4_lib_lookup_skb(struct sk_buff *skb,
				 __be16 sport, __be16 dport)
{
	const struct iphdr *iph = ip_hdr(skb);

	return __udp4_lib_lookup(dev_net(skb->dev), iph->saddr, sport,
				 iph->daddr, dport, inet_iif(skb),
				 inet_sdif(skb), &udp_table, NULL);
}
EXPORT_SYMBOL_GPL(udp4_lib_lookup_skb);

/* Must be called under rcu_read_lock().
 * Does increment socket refcount.
 */
#if IS_ENABLED(CONFIG_NF_TPROXY_IPV4) || IS_ENABLED(CONFIG_NF_SOCKET_IPV4)
struct sock *udp4_lib_lookup(struct net *net, __be32 saddr, __be16 sport,
			     __be32 daddr, __be16 dport, int dif)
{
	struct sock *sk;

	sk = __udp4_lib_lookup(net, saddr, sport, daddr, dport,
			       dif, 0, &udp_table, NULL);
	if (sk && !refcount_inc_not_zero(&sk->sk_refcnt))
		sk = NULL;
	return sk;
}
EXPORT_SYMBOL_GPL(udp4_lib_lookup);
#endif

static inline bool __udp_is_mcast_sock(struct net *net, struct sock *sk,
				       __be16 loc_port, __be32 loc_addr,
				       __be16 rmt_port, __be32 rmt_addr,
				       int dif, int sdif, unsigned short hnum)
{
	struct inet_sock *inet = inet_sk(sk);

	if (!net_eq(sock_net(sk), net) ||
	    udp_sk(sk)->udp_port_hash != hnum ||
	    (inet->inet_daddr && inet->inet_daddr != rmt_addr) ||
	    (inet->inet_dport != rmt_port && inet->inet_dport) ||
	    (inet->inet_rcv_saddr && inet->inet_rcv_saddr != loc_addr) ||
	    ipv6_only_sock(sk) ||
	    !udp_sk_bound_dev_eq(net, sk->sk_bound_dev_if, dif, sdif))
		return false;
	if (!ip_mc_sf_allow(sk, loc_addr, rmt_addr, dif, sdif))
		return false;
	return true;
}

DEFINE_STATIC_KEY_FALSE(udp_encap_needed_key);
void udp_encap_enable(void)
{
	static_branch_inc(&udp_encap_needed_key);
}
EXPORT_SYMBOL(udp_encap_enable);

/* Handler for tunnels with arbitrary destination ports: no socket lookup, go
 * through error handlers in encapsulations looking for a match.
 */
static int __udp4_lib_err_encap_no_sk(struct sk_buff *skb, u32 info)
{
	int i;

	for (i = 0; i < MAX_IPTUN_ENCAP_OPS; i++) {
		int (*handler)(struct sk_buff *skb, u32 info);
		const struct ip_tunnel_encap_ops *encap;

		encap = rcu_dereference(iptun_encaps[i]);
		if (!encap)
			continue;
		handler = encap->err_handler;
		if (handler && !handler(skb, info))
			return 0;
	}

	return -ENOENT;
}

/* Try to match ICMP errors to UDP tunnels by looking up a socket without
 * reversing source and destination port: this will match tunnels that force the
 * same destination port on both endpoints (e.g. VXLAN, GENEVE). Note that
 * lwtunnels might actually break this assumption by being configured with
 * different destination ports on endpoints, in this case we won't be able to
 * trace ICMP messages back to them.
 *
 * If this doesn't match any socket, probe tunnels with arbitrary destination
 * ports (e.g. FoU, GUE): there, the receiving socket is useless, as the port
 * we've sent packets to won't necessarily match the local destination port.
 *
 * Then ask the tunnel implementation to match the error against a valid
 * association.
 *
 * Return an error if we can't find a match, the socket if we need further
 * processing, zero otherwise.
 */
static struct sock *__udp4_lib_err_encap(struct net *net,
					 const struct iphdr *iph,
					 struct udphdr *uh,
					 struct udp_table *udptable,
					 struct sk_buff *skb, u32 info)
{
	int network_offset, transport_offset;
	struct sock *sk;

	network_offset = skb_network_offset(skb);
	transport_offset = skb_transport_offset(skb);

	/* Network header needs to point to the outer IPv4 header inside ICMP */
	skb_reset_network_header(skb);

	/* Transport header needs to point to the UDP header */
	skb_set_transport_header(skb, iph->ihl << 2);

	sk = __udp4_lib_lookup(net, iph->daddr, uh->source,
			       iph->saddr, uh->dest, skb->dev->ifindex, 0,
			       udptable, NULL);
	if (sk) {
		int (*lookup)(struct sock *sk, struct sk_buff *skb);
		struct udp_sock *up = udp_sk(sk);

		lookup = READ_ONCE(up->encap_err_lookup);
		if (!lookup || lookup(sk, skb))
			sk = NULL;
	}

	if (!sk)
		sk = ERR_PTR(__udp4_lib_err_encap_no_sk(skb, info));

	skb_set_transport_header(skb, transport_offset);
	skb_set_network_header(skb, network_offset);

	return sk;
}

/*
 * This routine is called by the ICMP module when it gets some
 * sort of error condition.  If err < 0 then the socket should
 * be closed and the error returned to the user.  If err > 0
 * it's just the icmp type << 8 | icmp code.
 * Header points to the ip header of the error packet. We move
 * on past this. Then (as it used to claim before adjustment)
 * header points to the first 8 bytes of the udp header.  We need
 * to find the appropriate port.
 */

int __udp4_lib_err(struct sk_buff *skb, u32 info, struct udp_table *udptable)
{
	struct inet_sock *inet;
	const struct iphdr *iph = (const struct iphdr *)skb->data;
	struct udphdr *uh = (struct udphdr *)(skb->data+(iph->ihl<<2));
	const int type = icmp_hdr(skb)->type;
	const int code = icmp_hdr(skb)->code;
	bool tunnel = false;
	struct sock *sk;
	int harderr;
	int err;
	struct net *net = dev_net(skb->dev);

	sk = __udp4_lib_lookup(net, iph->daddr, uh->dest,
			       iph->saddr, uh->source, skb->dev->ifindex,
			       inet_sdif(skb), udptable, NULL);
	if (!sk) {
		/* No socket for error: try tunnels before discarding */
		sk = ERR_PTR(-ENOENT);
		if (static_branch_unlikely(&udp_encap_needed_key)) {
			sk = __udp4_lib_err_encap(net, iph, uh, udptable, skb,
						  info);
			if (!sk)
				return 0;
		}

		if (IS_ERR(sk)) {
			__ICMP_INC_STATS(net, ICMP_MIB_INERRORS);
			return PTR_ERR(sk);
		}

		tunnel = true;
	}

	err = 0;
	harderr = 0;
	inet = inet_sk(sk);

	switch (type) {
	default:
	case ICMP_TIME_EXCEEDED:
		err = EHOSTUNREACH;
		break;
	case ICMP_SOURCE_QUENCH:
		goto out;
	case ICMP_PARAMETERPROB:
		err = EPROTO;
		harderr = 1;
		break;
	case ICMP_DEST_UNREACH:
		if (code == ICMP_FRAG_NEEDED) { /* Path MTU discovery */
			ipv4_sk_update_pmtu(skb, sk, info);
			if (inet->pmtudisc != IP_PMTUDISC_DONT) {
				err = EMSGSIZE;
				harderr = 1;
				break;
			}
			goto out;
		}
		err = EHOSTUNREACH;
		if (code <= NR_ICMP_UNREACH) {
			harderr = icmp_err_convert[code].fatal;
			err = icmp_err_convert[code].errno;
		}
		break;
	case ICMP_REDIRECT:
		ipv4_sk_redirect(skb, sk);
		goto out;
	}

	/*
	 *      RFC1122: OK.  Passes ICMP errors back to application, as per
	 *	4.1.3.3.
	 */
	if (tunnel) {
		/* ...not for tunnels though: we don't have a sending socket */
		goto out;
	}
	if (!inet->recverr) {
		if (!harderr || sk->sk_state != TCP_ESTABLISHED)
			goto out;
	} else
		ip_icmp_error(sk, skb, err, uh->dest, info, (u8 *)(uh+1));

	sk->sk_err = err;
	sk->sk_error_report(sk);
out:
	return 0;
}

int udp_err(struct sk_buff *skb, u32 info)
{
	return __udp4_lib_err(skb, info, &udp_table);
}

/*
 * Throw away all pending data and cancel the corking. Socket is locked.
 */
void udp_flush_pending_frames(struct sock *sk)
{
	struct udp_sock *up = udp_sk(sk);

	if (up->pending) {
		up->len = 0;
		up->pending = 0;
		ip_flush_pending_frames(sk);
	}
}
EXPORT_SYMBOL(udp_flush_pending_frames);

/**
 * 	udp4_hwcsum  -  handle outgoing HW checksumming
 * 	@skb: 	sk_buff containing the filled-in UDP header
 * 	        (checksum field must be zeroed out)
 *	@src:	source IP address
 *	@dst:	destination IP address
 */
void udp4_hwcsum(struct sk_buff *skb, __be32 src, __be32 dst)
{
	struct udphdr *uh = udp_hdr(skb);
	int offset = skb_transport_offset(skb);
	int len = skb->len - offset;
	int hlen = len;
	__wsum csum = 0;

	if (!skb_has_frag_list(skb)) {
		/*
		 * Only one fragment on the socket.
		 */
		skb->csum_start = skb_transport_header(skb) - skb->head;
		skb->csum_offset = offsetof(struct udphdr, check);
		uh->check = ~csum_tcpudp_magic(src, dst, len,
					       IPPROTO_UDP, 0);
	} else {
		struct sk_buff *frags;

		/*
		 * HW-checksum won't work as there are two or more
		 * fragments on the socket so that all csums of sk_buffs
		 * should be together
		 */
		skb_walk_frags(skb, frags) {
			csum = csum_add(csum, frags->csum);
			hlen -= frags->len;
		}

		csum = skb_checksum(skb, offset, hlen, csum);
		skb->ip_summed = CHECKSUM_NONE;

		uh->check = csum_tcpudp_magic(src, dst, len, IPPROTO_UDP, csum);
		if (uh->check == 0)
			uh->check = CSUM_MANGLED_0;
	}
}
EXPORT_SYMBOL_GPL(udp4_hwcsum);

/* Function to set UDP checksum for an IPv4 UDP packet. This is intended
 * for the simple case like when setting the checksum for a UDP tunnel.
 */
void udp_set_csum(bool nocheck, struct sk_buff *skb,
		  __be32 saddr, __be32 daddr, int len)
{
	struct udphdr *uh = udp_hdr(skb);

	if (nocheck) {
		uh->check = 0;
	} else if (skb_is_gso(skb)) {
		uh->check = ~udp_v4_check(len, saddr, daddr, 0);
	} else if (skb->ip_summed == CHECKSUM_PARTIAL) {
		uh->check = 0;
		uh->check = udp_v4_check(len, saddr, daddr, lco_csum(skb));
		if (uh->check == 0)
			uh->check = CSUM_MANGLED_0;
	} else {
		skb->ip_summed = CHECKSUM_PARTIAL;
		skb->csum_start = skb_transport_header(skb) - skb->head;
		skb->csum_offset = offsetof(struct udphdr, check);
		uh->check = ~udp_v4_check(len, saddr, daddr, 0);
	}
}
EXPORT_SYMBOL(udp_set_csum);

static int udp_send_skb(struct sk_buff *skb, struct flowi4 *fl4,
			struct inet_cork *cork)
{
	struct sock *sk = skb->sk;
	struct inet_sock *inet = inet_sk(sk);
	struct udphdr *uh;
	int err = 0;
	int is_udplite = IS_UDPLITE(sk);
	int offset = skb_transport_offset(skb);
	int len = skb->len - offset;
	int datalen = len - sizeof(*uh);
	__wsum csum = 0;

	/*
	 * Create a UDP header
	 */
	uh = udp_hdr(skb);
	uh->source = inet->inet_sport;
	uh->dest = fl4->fl4_dport;
	uh->len = htons(len);
	uh->check = 0;

	if (cork->gso_size) {
		const int hlen = skb_network_header_len(skb) +
				 sizeof(struct udphdr);

		if (hlen + cork->gso_size > cork->fragsize) {
			kfree_skb(skb);
			return -EINVAL;
		}
		if (skb->len > cork->gso_size * UDP_MAX_SEGMENTS) {
			kfree_skb(skb);
			return -EINVAL;
		}
		if (sk->sk_no_check_tx) {
			kfree_skb(skb);
			return -EINVAL;
		}
		if (skb->ip_summed != CHECKSUM_PARTIAL || is_udplite ||
		    dst_xfrm(skb_dst(skb))) {
			kfree_skb(skb);
			return -EIO;
		}

		if (datalen > cork->gso_size) {
			skb_shinfo(skb)->gso_size = cork->gso_size;
			skb_shinfo(skb)->gso_type = SKB_GSO_UDP_L4;
			skb_shinfo(skb)->gso_segs = DIV_ROUND_UP(datalen,
								 cork->gso_size);
		}
		goto csum_partial;
	}

	if (is_udplite)  				 /*     UDP-Lite      */
		csum = udplite_csum(skb);

	else if (sk->sk_no_check_tx) {			 /* UDP csum off */

		skb->ip_summed = CHECKSUM_NONE;
		goto send;

	} else if (skb->ip_summed == CHECKSUM_PARTIAL) { /* UDP hardware csum */
csum_partial:

		udp4_hwcsum(skb, fl4->saddr, fl4->daddr);
		goto send;

	} else
		csum = udp_csum(skb);

	/* add protocol-dependent pseudo-header */
	uh->check = csum_tcpudp_magic(fl4->saddr, fl4->daddr, len,
				      sk->sk_protocol, csum);
	if (uh->check == 0)
		uh->check = CSUM_MANGLED_0;

send:
	err = ip_send_skb(sock_net(sk), skb);
	if (err) {
		if (err == -ENOBUFS && !inet->recverr) {
			UDP_INC_STATS(sock_net(sk),
				      UDP_MIB_SNDBUFERRORS, is_udplite);
			err = 0;
		}
	} else
		UDP_INC_STATS(sock_net(sk),
			      UDP_MIB_OUTDATAGRAMS, is_udplite);
	return err;
}

/*
 * Push out all pending data as one UDP datagram. Socket is locked.
 */
int udp_push_pending_frames(struct sock *sk)
{
	struct udp_sock  *up = udp_sk(sk);
	struct inet_sock *inet = inet_sk(sk);
	struct flowi4 *fl4 = &inet->cork.fl.u.ip4;
	struct sk_buff *skb;
	int err = 0;

	skb = ip_finish_skb(sk, fl4);
	if (!skb)
		goto out;

	err = udp_send_skb(skb, fl4, &inet->cork.base);

out:
	up->len = 0;
	up->pending = 0;
	return err;
}
EXPORT_SYMBOL(udp_push_pending_frames);

static int __udp_cmsg_send(struct cmsghdr *cmsg, u16 *gso_size)
{
	switch (cmsg->cmsg_type) {
	case UDP_SEGMENT:
		if (cmsg->cmsg_len != CMSG_LEN(sizeof(__u16)))
			return -EINVAL;
		*gso_size = *(__u16 *)CMSG_DATA(cmsg);
		return 0;
	default:
		return -EINVAL;
	}
}

int udp_cmsg_send(struct sock *sk, struct msghdr *msg, u16 *gso_size)
{
	struct cmsghdr *cmsg;
	bool need_ip = false;
	int err;

	for_each_cmsghdr(cmsg, msg) {
		if (!CMSG_OK(msg, cmsg))
			return -EINVAL;

		if (cmsg->cmsg_level != SOL_UDP) {
			need_ip = true;
			continue;
		}

		err = __udp_cmsg_send(cmsg, gso_size);
		if (err)
			return err;
	}

	return need_ip;
}
EXPORT_SYMBOL_GPL(udp_cmsg_send);

int udp_sendmsg(struct sock *sk, struct msghdr *msg, size_t len)
{
	struct inet_sock *inet = inet_sk(sk);
	struct udp_sock *up = udp_sk(sk);
	DECLARE_SOCKADDR(struct sockaddr_in *, usin, msg->msg_name);
	struct flowi4 fl4_stack;
	struct flowi4 *fl4;
	int ulen = len;
	struct ipcm_cookie ipc;
	struct rtable *rt = NULL;
	int free = 0;
	int connected = 0;
	__be32 daddr, faddr, saddr;
	__be16 dport;
	u8  tos;
	int err, is_udplite = IS_UDPLITE(sk);
	int corkreq = up->corkflag || msg->msg_flags&MSG_MORE;
	int (*getfrag)(void *, char *, int, int, int, struct sk_buff *);
	struct sk_buff *skb;
	struct ip_options_data opt_copy;

	if (len > 0xFFFF)
		return -EMSGSIZE;

	/*
	 *	Check the flags.
	 */

	if (msg->msg_flags & MSG_OOB) /* Mirror BSD error message compatibility */
		return -EOPNOTSUPP;

	getfrag = is_udplite ? udplite_getfrag : ip_generic_getfrag;

	fl4 = &inet->cork.fl.u.ip4;
	if (up->pending) {
		/*
		 * There are pending frames.
		 * The socket lock must be held while it's corked.
		 */
		lock_sock(sk);
		if (likely(up->pending)) {
			if (unlikely(up->pending != AF_INET)) {
				release_sock(sk);
				return -EINVAL;
			}
			goto do_append_data;
		}
		release_sock(sk);
	}
	ulen += sizeof(struct udphdr);

	/*
	 *	Get and verify the address.
	 */
	if (usin) {
		if (msg->msg_namelen < sizeof(*usin))
			return -EINVAL;
		if (usin->sin_family != AF_INET) {
			if (usin->sin_family != AF_UNSPEC)
				return -EAFNOSUPPORT;
		}

		daddr = usin->sin_addr.s_addr;
		dport = usin->sin_port;
		if (dport == 0)
			return -EINVAL;
	} else {
		if (sk->sk_state != TCP_ESTABLISHED)
			return -EDESTADDRREQ;
		daddr = inet->inet_daddr;
		dport = inet->inet_dport;
		/* Open fast path for connected socket.
		   Route will not be used, if at least one option is set.
		 */
		connected = 1;
	}

	ipcm_init_sk(&ipc, inet);
	ipc.gso_size = up->gso_size;

	if (msg->msg_controllen) {
		err = udp_cmsg_send(sk, msg, &ipc.gso_size);
		if (err > 0)
			err = ip_cmsg_send(sk, msg, &ipc,
					   sk->sk_family == AF_INET6);
		if (unlikely(err < 0)) {
			kfree(ipc.opt);
			return err;
		}
		if (ipc.opt)
			free = 1;
		connected = 0;
	}
	if (!ipc.opt) {
		struct ip_options_rcu *inet_opt;

		rcu_read_lock();
		inet_opt = rcu_dereference(inet->inet_opt);
		if (inet_opt) {
			memcpy(&opt_copy, inet_opt,
			       sizeof(*inet_opt) + inet_opt->opt.optlen);
			ipc.opt = &opt_copy.opt;
		}
		rcu_read_unlock();
	}

	if (cgroup_bpf_enabled && !connected) {
		err = BPF_CGROUP_RUN_PROG_UDP4_SENDMSG_LOCK(sk,
					    (struct sockaddr *)usin, &ipc.addr);
		if (err)
			goto out_free;
		if (usin) {
			if (usin->sin_port == 0) {
				/* BPF program set invalid port. Reject it. */
				err = -EINVAL;
				goto out_free;
			}
			daddr = usin->sin_addr.s_addr;
			dport = usin->sin_port;
		}
	}

	saddr = ipc.addr;
	ipc.addr = faddr = daddr;

	if (ipc.opt && ipc.opt->opt.srr) {
		if (!daddr) {
			err = -EINVAL;
			goto out_free;
		}
		faddr = ipc.opt->opt.faddr;
		connected = 0;
	}
	tos = get_rttos(&ipc, inet);
	if (sock_flag(sk, SOCK_LOCALROUTE) ||
	    (msg->msg_flags & MSG_DONTROUTE) ||
	    (ipc.opt && ipc.opt->opt.is_strictroute)) {
		tos |= RTO_ONLINK;
		connected = 0;
	}

	if (ipv4_is_multicast(daddr)) {
		if (!ipc.oif || netif_index_is_l3_master(sock_net(sk), ipc.oif))
			ipc.oif = inet->mc_index;
		if (!saddr)
			saddr = inet->mc_addr;
		connected = 0;
	} else if (!ipc.oif) {
		ipc.oif = inet->uc_index;
	} else if (ipv4_is_lbcast(daddr) && inet->uc_index) {
		/* oif is set, packet is to local broadcast and
		 * and uc_index is set. oif is most likely set
		 * by sk_bound_dev_if. If uc_index != oif check if the
		 * oif is an L3 master and uc_index is an L3 slave.
		 * If so, we want to allow the send using the uc_index.
		 */
		if (ipc.oif != inet->uc_index &&
		    ipc.oif == l3mdev_master_ifindex_by_index(sock_net(sk),
							      inet->uc_index)) {
			ipc.oif = inet->uc_index;
		}
	}

	if (connected)
		rt = (struct rtable *)sk_dst_check(sk, 0);

	if (!rt) {
		struct net *net = sock_net(sk);
		__u8 flow_flags = inet_sk_flowi_flags(sk);

		fl4 = &fl4_stack;

		flowi4_init_output(fl4, ipc.oif, ipc.sockc.mark, tos,
				   RT_SCOPE_UNIVERSE, sk->sk_protocol,
				   flow_flags,
				   faddr, saddr, dport, inet->inet_sport,
				   sk->sk_uid);

		security_sk_classify_flow(sk, flowi4_to_flowi(fl4));
		rt = ip_route_output_flow(net, fl4, sk);
		if (IS_ERR(rt)) {
			err = PTR_ERR(rt);
			rt = NULL;
			if (err == -ENETUNREACH)
				IP_INC_STATS(net, IPSTATS_MIB_OUTNOROUTES);
			goto out;
		}

		err = -EACCES;
		if ((rt->rt_flags & RTCF_BROADCAST) &&
		    !sock_flag(sk, SOCK_BROADCAST))
			goto out;
		if (connected)
			sk_dst_set(sk, dst_clone(&rt->dst));
	}

	if (msg->msg_flags&MSG_CONFIRM)
		goto do_confirm;
back_from_confirm:

	saddr = fl4->saddr;
	if (!ipc.addr)
		daddr = ipc.addr = fl4->daddr;

	/* Lockless fast path for the non-corking case. */
	if (!corkreq) {
		struct inet_cork cork;

		skb = ip_make_skb(sk, fl4, getfrag, msg, ulen,
				  sizeof(struct udphdr), &ipc, &rt,
				  &cork, msg->msg_flags);
		err = PTR_ERR(skb);
		if (!IS_ERR_OR_NULL(skb))
			err = udp_send_skb(skb, fl4, &cork);
		goto out;
	}

	lock_sock(sk);
	if (unlikely(up->pending)) {
		/* The socket is already corked while preparing it. */
		/* ... which is an evident application bug. --ANK */
		release_sock(sk);

		net_dbg_ratelimited("socket already corked\n");
		err = -EINVAL;
		goto out;
	}
	/*
	 *	Now cork the socket to pend data.
	 */
	fl4 = &inet->cork.fl.u.ip4;
	fl4->daddr = daddr;
	fl4->saddr = saddr;
	fl4->fl4_dport = dport;
	fl4->fl4_sport = inet->inet_sport;
	up->pending = AF_INET;

do_append_data:
	up->len += ulen;
	err = ip_append_data(sk, fl4, getfrag, msg, ulen,
			     sizeof(struct udphdr), &ipc, &rt,
			     corkreq ? msg->msg_flags|MSG_MORE : msg->msg_flags);
	if (err)
		udp_flush_pending_frames(sk);
	else if (!corkreq)
		err = udp_push_pending_frames(sk);
	else if (unlikely(skb_queue_empty(&sk->sk_write_queue)))
		up->pending = 0;
	release_sock(sk);

out:
	ip_rt_put(rt);
out_free:
	if (free)
		kfree(ipc.opt);
	if (!err)
		return len;
	/*
	 * ENOBUFS = no kernel mem, SOCK_NOSPACE = no sndbuf space.  Reporting
	 * ENOBUFS might not be good (it's not tunable per se), but otherwise
	 * we don't have a good statistic (IpOutDiscards but it can be too many
	 * things).  We could add another new stat but at least for now that
	 * seems like overkill.
	 */
	if (err == -ENOBUFS || test_bit(SOCK_NOSPACE, &sk->sk_socket->flags)) {
		UDP_INC_STATS(sock_net(sk),
			      UDP_MIB_SNDBUFERRORS, is_udplite);
	}
	return err;

do_confirm:
	if (msg->msg_flags & MSG_PROBE)
		dst_confirm_neigh(&rt->dst, &fl4->daddr);
	if (!(msg->msg_flags&MSG_PROBE) || len)
		goto back_from_confirm;
	err = 0;
	goto out;
}
EXPORT_SYMBOL(udp_sendmsg);

int udp_sendpage(struct sock *sk, struct page *page, int offset,
		 size_t size, int flags)
{
	struct inet_sock *inet = inet_sk(sk);
	struct udp_sock *up = udp_sk(sk);
	int ret;

	if (flags & MSG_SENDPAGE_NOTLAST)
		flags |= MSG_MORE;

	if (!up->pending) {
		struct msghdr msg = {	.msg_flags = flags|MSG_MORE };

		/* Call udp_sendmsg to specify destination address which
		 * sendpage interface can't pass.
		 * This will succeed only when the socket is connected.
		 */
		ret = udp_sendmsg(sk, &msg, 0);
		if (ret < 0)
			return ret;
	}

	lock_sock(sk);

	if (unlikely(!up->pending)) {
		release_sock(sk);

		net_dbg_ratelimited("cork failed\n");
		return -EINVAL;
	}

	ret = ip_append_page(sk, &inet->cork.fl.u.ip4,
			     page, offset, size, flags);
	if (ret == -EOPNOTSUPP) {
		release_sock(sk);
		return sock_no_sendpage(sk->sk_socket, page, offset,
					size, flags);
	}
	if (ret < 0) {
		udp_flush_pending_frames(sk);
		goto out;
	}

	up->len += size;
	if (!(up->corkflag || (flags&MSG_MORE)))
		ret = udp_push_pending_frames(sk);
	if (!ret)
		ret = size;
out:
	release_sock(sk);
	return ret;
}

#define UDP_SKB_IS_STATELESS 0x80000000

/* all head states (dst, sk, nf conntrack) except skb extensions are
 * cleared by udp_rcv().
 *
 * We need to preserve secpath, if present, to eventually process
 * IP_CMSG_PASSSEC at recvmsg() time.
 *
 * Other extensions can be cleared.
 */
static bool udp_try_make_stateless(struct sk_buff *skb)
{
	if (!skb_has_extensions(skb))
		return true;

	if (!secpath_exists(skb)) {
		skb_ext_reset(skb);
		return true;
	}

	return false;
}

static void udp_set_dev_scratch(struct sk_buff *skb)
{
	struct udp_dev_scratch *scratch = udp_skb_scratch(skb);

	BUILD_BUG_ON(sizeof(struct udp_dev_scratch) > sizeof(long));
	scratch->_tsize_state = skb->truesize;
#if BITS_PER_LONG == 64
	scratch->len = skb->len;
	scratch->csum_unnecessary = !!skb_csum_unnecessary(skb);
	scratch->is_linear = !skb_is_nonlinear(skb);
#endif
	if (udp_try_make_stateless(skb))
		scratch->_tsize_state |= UDP_SKB_IS_STATELESS;
}

static void udp_skb_csum_unnecessary_set(struct sk_buff *skb)
{
	/* We come here after udp_lib_checksum_complete() returned 0.
	 * This means that __skb_checksum_complete() might have
	 * set skb->csum_valid to 1.
	 * On 64bit platforms, we can set csum_unnecessary
	 * to true, but only if the skb is not shared.
	 */
#if BITS_PER_LONG == 64
	if (!skb_shared(skb))
		udp_skb_scratch(skb)->csum_unnecessary = true;
#endif
}

static int udp_skb_truesize(struct sk_buff *skb)
{
	return udp_skb_scratch(skb)->_tsize_state & ~UDP_SKB_IS_STATELESS;
}

static bool udp_skb_has_head_state(struct sk_buff *skb)
{
	return !(udp_skb_scratch(skb)->_tsize_state & UDP_SKB_IS_STATELESS);
}

/* fully reclaim rmem/fwd memory allocated for skb */
static void udp_rmem_release(struct sock *sk, int size, int partial,
			     bool rx_queue_lock_held)
{
	struct udp_sock *up = udp_sk(sk);
	struct sk_buff_head *sk_queue;
	int amt;

	if (likely(partial)) {
		up->forward_deficit += size;
		size = up->forward_deficit;
		if (size < (sk->sk_rcvbuf >> 2) &&
		    !skb_queue_empty(&up->reader_queue))
			return;
	} else {
		size += up->forward_deficit;
	}
	up->forward_deficit = 0;

	/* acquire the sk_receive_queue for fwd allocated memory scheduling,
	 * if the called don't held it already
	 */
	sk_queue = &sk->sk_receive_queue;
	if (!rx_queue_lock_held)
		spin_lock(&sk_queue->lock);


	sk->sk_forward_alloc += size;
	amt = (sk->sk_forward_alloc - partial) & ~(SK_MEM_QUANTUM - 1);
	sk->sk_forward_alloc -= amt;

	if (amt)
		__sk_mem_reduce_allocated(sk, amt >> SK_MEM_QUANTUM_SHIFT);

	atomic_sub(size, &sk->sk_rmem_alloc);

	/* this can save us from acquiring the rx queue lock on next receive */
	skb_queue_splice_tail_init(sk_queue, &up->reader_queue);

	if (!rx_queue_lock_held)
		spin_unlock(&sk_queue->lock);
}

/* Note: called with reader_queue.lock held.
 * Instead of using skb->truesize here, find a copy of it in skb->dev_scratch
 * This avoids a cache line miss while receive_queue lock is held.
 * Look at __udp_enqueue_schedule_skb() to find where this copy is done.
 */
void udp_skb_destructor(struct sock *sk, struct sk_buff *skb)
{
	prefetch(&skb->data);
	udp_rmem_release(sk, udp_skb_truesize(skb), 1, false);
}
EXPORT_SYMBOL(udp_skb_destructor);

/* as above, but the caller held the rx queue lock, too */
static void udp_skb_dtor_locked(struct sock *sk, struct sk_buff *skb)
{
	prefetch(&skb->data);
	udp_rmem_release(sk, udp_skb_truesize(skb), 1, true);
}

/* Idea of busylocks is to let producers grab an extra spinlock
 * to relieve pressure on the receive_queue spinlock shared by consumer.
 * Under flood, this means that only one producer can be in line
 * trying to acquire the receive_queue spinlock.
 * These busylock can be allocated on a per cpu manner, instead of a
 * per socket one (that would consume a cache line per socket)
 */
static int udp_busylocks_log __read_mostly;
static spinlock_t *udp_busylocks __read_mostly;

static spinlock_t *busylock_acquire(void *ptr)
{
	spinlock_t *busy;

	busy = udp_busylocks + hash_ptr(ptr, udp_busylocks_log);
	spin_lock(busy);
	return busy;
}

static void busylock_release(spinlock_t *busy)
{
	if (busy)
		spin_unlock(busy);
}

int __udp_enqueue_schedule_skb(struct sock *sk, struct sk_buff *skb)
{
	struct sk_buff_head *list = &sk->sk_receive_queue;
	int rmem, delta, amt, err = -ENOMEM;
	spinlock_t *busy = NULL;
	int size;

	/* try to avoid the costly atomic add/sub pair when the receive
	 * queue is full; always allow at least a packet
	 */
	rmem = atomic_read(&sk->sk_rmem_alloc);
	if (rmem > sk->sk_rcvbuf)
		goto drop;

	/* Under mem pressure, it might be helpful to help udp_recvmsg()
	 * having linear skbs :
	 * - Reduce memory overhead and thus increase receive queue capacity
	 * - Less cache line misses at copyout() time
	 * - Less work at consume_skb() (less alien page frag freeing)
	 */
	if (rmem > (sk->sk_rcvbuf >> 1)) {
		skb_condense(skb);

		busy = busylock_acquire(sk);
	}
	size = skb->truesize;
	udp_set_dev_scratch(skb);

	/* we drop only if the receive buf is full and the receive
	 * queue contains some other skb
	 */
	rmem = atomic_add_return(size, &sk->sk_rmem_alloc);
	if (rmem > (size + (unsigned int)sk->sk_rcvbuf))
		goto uncharge_drop;

	spin_lock(&list->lock);
	if (size >= sk->sk_forward_alloc) {
		amt = sk_mem_pages(size);
		delta = amt << SK_MEM_QUANTUM_SHIFT;
		if (!__sk_mem_raise_allocated(sk, delta, amt, SK_MEM_RECV)) {
			err = -ENOBUFS;
			spin_unlock(&list->lock);
			goto uncharge_drop;
		}

		sk->sk_forward_alloc += delta;
	}

	sk->sk_forward_alloc -= size;

	/* no need to setup a destructor, we will explicitly release the
	 * forward allocated memory on dequeue
	 */
	sock_skb_set_dropcount(sk, skb);

	__skb_queue_tail(list, skb);
	spin_unlock(&list->lock);

	if (!sock_flag(sk, SOCK_DEAD))
		sk->sk_data_ready(sk);

	busylock_release(busy);
	return 0;

uncharge_drop:
	atomic_sub(skb->truesize, &sk->sk_rmem_alloc);

drop:
	atomic_inc(&sk->sk_drops);
	busylock_release(busy);
	return err;
}
EXPORT_SYMBOL_GPL(__udp_enqueue_schedule_skb);

void udp_destruct_sock(struct sock *sk)
{
	/* reclaim completely the forward allocated memory */
	struct udp_sock *up = udp_sk(sk);
	unsigned int total = 0;
	struct sk_buff *skb;

	skb_queue_splice_tail_init(&sk->sk_receive_queue, &up->reader_queue);
	while ((skb = __skb_dequeue(&up->reader_queue)) != NULL) {
		total += skb->truesize;
		kfree_skb(skb);
	}
	udp_rmem_release(sk, total, 0, true);

	inet_sock_destruct(sk);
}
EXPORT_SYMBOL_GPL(udp_destruct_sock);

int udp_init_sock(struct sock *sk)
{
	skb_queue_head_init(&udp_sk(sk)->reader_queue);
	sk->sk_destruct = udp_destruct_sock;
	return 0;
}
EXPORT_SYMBOL_GPL(udp_init_sock);

void skb_consume_udp(struct sock *sk, struct sk_buff *skb, int len)
{
	if (unlikely(READ_ONCE(sk->sk_peek_off) >= 0)) {
		bool slow = lock_sock_fast(sk);

		sk_peek_offset_bwd(sk, len);
		unlock_sock_fast(sk, slow);
	}

	if (!skb_unref(skb))
		return;

	/* In the more common cases we cleared the head states previously,
	 * see __udp_queue_rcv_skb().
	 */
	if (unlikely(udp_skb_has_head_state(skb)))
		skb_release_head_state(skb);
	__consume_stateless_skb(skb);
}
EXPORT_SYMBOL_GPL(skb_consume_udp);

static struct sk_buff *__first_packet_length(struct sock *sk,
					     struct sk_buff_head *rcvq,
					     int *total)
{
	struct sk_buff *skb;

	while ((skb = skb_peek(rcvq)) != NULL) {
		if (udp_lib_checksum_complete(skb)) {
			__UDP_INC_STATS(sock_net(sk), UDP_MIB_CSUMERRORS,
					IS_UDPLITE(sk));
			__UDP_INC_STATS(sock_net(sk), UDP_MIB_INERRORS,
					IS_UDPLITE(sk));
			atomic_inc(&sk->sk_drops);
			__skb_unlink(skb, rcvq);
			*total += skb->truesize;
			kfree_skb(skb);
		} else {
			udp_skb_csum_unnecessary_set(skb);
			break;
		}
	}
	return skb;
}

/**
 *	first_packet_length	- return length of first packet in receive queue
 *	@sk: socket
 *
 *	Drops all bad checksum frames, until a valid one is found.
 *	Returns the length of found skb, or -1 if none is found.
 */
static int first_packet_length(struct sock *sk)
{
	struct sk_buff_head *rcvq = &udp_sk(sk)->reader_queue;
	struct sk_buff_head *sk_queue = &sk->sk_receive_queue;
	struct sk_buff *skb;
	int total = 0;
	int res;

	spin_lock_bh(&rcvq->lock);
	skb = __first_packet_length(sk, rcvq, &total);
	if (!skb && !skb_queue_empty_lockless(sk_queue)) {
		spin_lock(&sk_queue->lock);
		skb_queue_splice_tail_init(sk_queue, rcvq);
		spin_unlock(&sk_queue->lock);

		skb = __first_packet_length(sk, rcvq, &total);
	}
	res = skb ? skb->len : -1;
	if (total)
		udp_rmem_release(sk, total, 1, false);
	spin_unlock_bh(&rcvq->lock);
	return res;
}

/*
 *	IOCTL requests applicable to the UDP protocol
 */

int udp_ioctl(struct sock *sk, int cmd, unsigned long arg)
{
	switch (cmd) {
	case SIOCOUTQ:
	{
		int amount = sk_wmem_alloc_get(sk);

		return put_user(amount, (int __user *)arg);
	}

	case SIOCINQ:
	{
		int amount = max_t(int, 0, first_packet_length(sk));

		return put_user(amount, (int __user *)arg);
	}

	default:
		return -ENOIOCTLCMD;
	}

	return 0;
}
EXPORT_SYMBOL(udp_ioctl);

struct sk_buff *__skb_recv_udp(struct sock *sk, unsigned int flags,
			       int noblock, int *off, int *err)
{
	struct sk_buff_head *sk_queue = &sk->sk_receive_queue;
	struct sk_buff_head *queue;
	struct sk_buff *last;
	long timeo;
	int error;

	queue = &udp_sk(sk)->reader_queue;
	flags |= noblock ? MSG_DONTWAIT : 0;
	timeo = sock_rcvtimeo(sk, flags & MSG_DONTWAIT);
	do {
		struct sk_buff *skb;

		error = sock_error(sk);
		if (error)
			break;

		error = -EAGAIN;
		do {
			spin_lock_bh(&queue->lock);
			skb = __skb_try_recv_from_queue(sk, queue, flags, off,
							err, &last);
			if (skb) {
				if (!(flags & MSG_PEEK))
					udp_skb_destructor(sk, skb);
				spin_unlock_bh(&queue->lock);
				return skb;
			}

			if (skb_queue_empty_lockless(sk_queue)) {
				spin_unlock_bh(&queue->lock);
				goto busy_check;
			}

			/* refill the reader queue and walk it again
			 * keep both queues locked to avoid re-acquiring
			 * the sk_receive_queue lock if fwd memory scheduling
			 * is needed.
			 */
			spin_lock(&sk_queue->lock);
			skb_queue_splice_tail_init(sk_queue, queue);

			skb = __skb_try_recv_from_queue(sk, queue, flags, off,
							err, &last);
			if (skb && !(flags & MSG_PEEK))
				udp_skb_dtor_locked(sk, skb);
			spin_unlock(&sk_queue->lock);
			spin_unlock_bh(&queue->lock);
			if (skb)
				return skb;

busy_check:
			if (!sk_can_busy_loop(sk))
				break;

			sk_busy_loop(sk, flags & MSG_DONTWAIT);
		} while (!skb_queue_empty_lockless(sk_queue));

		/* sk_queue is empty, reader_queue may contain peeked packets */
	} while (timeo &&
		 !__skb_wait_for_more_packets(sk, &sk->sk_receive_queue,
					      &error, &timeo,
					      (struct sk_buff *)sk_queue));

	*err = error;
	return NULL;
}
EXPORT_SYMBOL(__skb_recv_udp);

/*
 * 	This should be easy, if there is something there we
 * 	return it, otherwise we block.
 */

int udp_recvmsg(struct sock *sk, struct msghdr *msg, size_t len, int noblock,
		int flags, int *addr_len)
{
	struct inet_sock *inet = inet_sk(sk);
	DECLARE_SOCKADDR(struct sockaddr_in *, sin, msg->msg_name);
	struct sk_buff *skb;
	unsigned int ulen, copied;
	int off, err, peeking = flags & MSG_PEEK;
	int is_udplite = IS_UDPLITE(sk);
	bool checksum_valid = false;

	if (flags & MSG_ERRQUEUE)
		return ip_recv_error(sk, msg, len, addr_len);

try_again:
	off = sk_peek_offset(sk, flags);
	skb = __skb_recv_udp(sk, flags, noblock, &off, &err);
	if (!skb)
		return err;

	ulen = udp_skb_len(skb);
	copied = len;
	if (copied > ulen - off)
		copied = ulen - off;
	else if (copied < ulen)
		msg->msg_flags |= MSG_TRUNC;

	/*
	 * If checksum is needed at all, try to do it while copying the
	 * data.  If the data is truncated, or if we only want a partial
	 * coverage checksum (UDP-Lite), do it before the copy.
	 */

	if (copied < ulen || peeking ||
	    (is_udplite && UDP_SKB_CB(skb)->partial_cov)) {
		checksum_valid = udp_skb_csum_unnecessary(skb) ||
				!__udp_lib_checksum_complete(skb);
		if (!checksum_valid)
			goto csum_copy_err;
	}

	if (checksum_valid || udp_skb_csum_unnecessary(skb)) {
		if (udp_skb_is_linear(skb))
			err = copy_linear_skb(skb, copied, off, &msg->msg_iter);
		else
			err = skb_copy_datagram_msg(skb, off, msg, copied);
	} else {
		err = skb_copy_and_csum_datagram_msg(skb, off, msg);

		if (err == -EINVAL)
			goto csum_copy_err;
	}

	if (unlikely(err)) {
		if (!peeking) {
			atomic_inc(&sk->sk_drops);
			UDP_INC_STATS(sock_net(sk),
				      UDP_MIB_INERRORS, is_udplite);
		}
		kfree_skb(skb);
		return err;
	}

	if (!peeking)
		UDP_INC_STATS(sock_net(sk),
			      UDP_MIB_INDATAGRAMS, is_udplite);

	sock_recv_ts_and_drops(msg, sk, skb);

	/* Copy the address. */
	if (sin) {
		sin->sin_family = AF_INET;
		sin->sin_port = udp_hdr(skb)->source;
		sin->sin_addr.s_addr = ip_hdr(skb)->saddr;
		memset(sin->sin_zero, 0, sizeof(sin->sin_zero));
		*addr_len = sizeof(*sin);

		if (cgroup_bpf_enabled)
			BPF_CGROUP_RUN_PROG_UDP4_RECVMSG_LOCK(sk,
							(struct sockaddr *)sin);
	}

	if (udp_sk(sk)->gro_enabled)
		udp_cmsg_recv(msg, sk, skb);

	if (inet->cmsg_flags)
		ip_cmsg_recv_offset(msg, sk, skb, sizeof(struct udphdr), off);

	err = copied;
	if (flags & MSG_TRUNC)
		err = ulen;

	skb_consume_udp(sk, skb, peeking ? -err : err);
	return err;

csum_copy_err:
	if (!__sk_queue_drop_skb(sk, &udp_sk(sk)->reader_queue, skb, flags,
				 udp_skb_destructor)) {
		UDP_INC_STATS(sock_net(sk), UDP_MIB_CSUMERRORS, is_udplite);
		UDP_INC_STATS(sock_net(sk), UDP_MIB_INERRORS, is_udplite);
	}
	kfree_skb(skb);

	/* starting over for a new packet, but check if we need to yield */
	cond_resched();
	msg->msg_flags &= ~MSG_TRUNC;
	goto try_again;
}

int udp_pre_connect(struct sock *sk, struct sockaddr *uaddr, int addr_len)
{
	/* This check is replicated from __ip4_datagram_connect() and
	 * intended to prevent BPF program called below from accessing bytes
	 * that are out of the bound specified by user in addr_len.
	 */
	if (addr_len < sizeof(struct sockaddr_in))
		return -EINVAL;

	return BPF_CGROUP_RUN_PROG_INET4_CONNECT_LOCK(sk, uaddr);
}
EXPORT_SYMBOL(udp_pre_connect);

int __udp_disconnect(struct sock *sk, int flags)
{
	struct inet_sock *inet = inet_sk(sk);
	/*
	 *	1003.1g - break association.
	 */

	sk->sk_state = TCP_CLOSE;
	inet->inet_daddr = 0;
	inet->inet_dport = 0;
	sock_rps_reset_rxhash(sk);
	sk->sk_bound_dev_if = 0;
	if (!(sk->sk_userlocks & SOCK_BINDADDR_LOCK)) {
		inet_reset_saddr(sk);
		if (sk->sk_prot->rehash &&
		    (sk->sk_userlocks & SOCK_BINDPORT_LOCK))
			sk->sk_prot->rehash(sk);
	}

	if (!(sk->sk_userlocks & SOCK_BINDPORT_LOCK)) {
		sk->sk_prot->unhash(sk);
		inet->inet_sport = 0;
	}
	sk_dst_reset(sk);
	return 0;
}
EXPORT_SYMBOL(__udp_disconnect);

int udp_disconnect(struct sock *sk, int flags)
{
	lock_sock(sk);
	__udp_disconnect(sk, flags);
	release_sock(sk);
	return 0;
}
EXPORT_SYMBOL(udp_disconnect);

void udp_lib_unhash(struct sock *sk)
{
	if (sk_hashed(sk)) {
		struct udp_table *udptable = sk->sk_prot->h.udp_table;
		struct udp_hslot *hslot, *hslot2;

		hslot  = udp_hashslot(udptable, sock_net(sk),
				      udp_sk(sk)->udp_port_hash);
		hslot2 = udp_hashslot2(udptable, udp_sk(sk)->udp_portaddr_hash);

		spin_lock_bh(&hslot->lock);
		if (rcu_access_pointer(sk->sk_reuseport_cb))
			reuseport_detach_sock(sk);
		if (sk_del_node_init_rcu(sk)) {
			hslot->count--;
			inet_sk(sk)->inet_num = 0;
			sock_prot_inuse_add(sock_net(sk), sk->sk_prot, -1);

			spin_lock(&hslot2->lock);
			hlist_del_init_rcu(&udp_sk(sk)->udp_portaddr_node);
			hslot2->count--;
			spin_unlock(&hslot2->lock);
		}
		spin_unlock_bh(&hslot->lock);
	}
}
EXPORT_SYMBOL(udp_lib_unhash);

/*
 * inet_rcv_saddr was changed, we must rehash secondary hash
 */
void udp_lib_rehash(struct sock *sk, u16 newhash)
{
	if (sk_hashed(sk)) {
		struct udp_table *udptable = sk->sk_prot->h.udp_table;
		struct udp_hslot *hslot, *hslot2, *nhslot2;

		hslot2 = udp_hashslot2(udptable, udp_sk(sk)->udp_portaddr_hash);
		nhslot2 = udp_hashslot2(udptable, newhash);
		udp_sk(sk)->udp_portaddr_hash = newhash;

		if (hslot2 != nhslot2 ||
		    rcu_access_pointer(sk->sk_reuseport_cb)) {
			hslot = udp_hashslot(udptable, sock_net(sk),
					     udp_sk(sk)->udp_port_hash);
			/* we must lock primary chain too */
			spin_lock_bh(&hslot->lock);
			if (rcu_access_pointer(sk->sk_reuseport_cb))
				reuseport_detach_sock(sk);

			if (hslot2 != nhslot2) {
				spin_lock(&hslot2->lock);
				hlist_del_init_rcu(&udp_sk(sk)->udp_portaddr_node);
				hslot2->count--;
				spin_unlock(&hslot2->lock);

				spin_lock(&nhslot2->lock);
				hlist_add_head_rcu(&udp_sk(sk)->udp_portaddr_node,
							 &nhslot2->head);
				nhslot2->count++;
				spin_unlock(&nhslot2->lock);
			}

			spin_unlock_bh(&hslot->lock);
		}
	}
}
EXPORT_SYMBOL(udp_lib_rehash);

void udp_v4_rehash(struct sock *sk)
{
	u16 new_hash = ipv4_portaddr_hash(sock_net(sk),
					  inet_sk(sk)->inet_rcv_saddr,
					  inet_sk(sk)->inet_num);
	udp_lib_rehash(sk, new_hash);
}

static int __udp_queue_rcv_skb(struct sock *sk, struct sk_buff *skb)
{
	int rc;

	if (inet_sk(sk)->inet_daddr) {
		sock_rps_save_rxhash(sk, skb);
		sk_mark_napi_id(sk, skb);
		sk_incoming_cpu_update(sk);
	} else {
		sk_mark_napi_id_once(sk, skb);
	}

	rc = __udp_enqueue_schedule_skb(sk, skb);
	if (rc < 0) {
		int is_udplite = IS_UDPLITE(sk);

		/* Note that an ENOMEM error is charged twice */
		if (rc == -ENOMEM)
			UDP_INC_STATS(sock_net(sk), UDP_MIB_RCVBUFERRORS,
					is_udplite);
		UDP_INC_STATS(sock_net(sk), UDP_MIB_INERRORS, is_udplite);
		kfree_skb(skb);
		trace_udp_fail_queue_rcv_skb(rc, sk);
		return -1;
	}

	return 0;
}

/* returns:
 *  -1: error
 *   0: success
 *  >0: "udp encap" protocol resubmission
 *
 * Note that in the success and error cases, the skb is assumed to
 * have either been requeued or freed.
 */
static int udp_queue_rcv_one_skb(struct sock *sk, struct sk_buff *skb)
{
	struct udp_sock *up = udp_sk(sk);
	int is_udplite = IS_UDPLITE(sk);

	/*
	 *	Charge it to the socket, dropping if the queue is full.
	 */
	if (!xfrm4_policy_check(sk, XFRM_POLICY_IN, skb))
		goto drop;
	nf_reset_ct(skb);

	if (static_branch_unlikely(&udp_encap_needed_key) && up->encap_type) {
		int (*encap_rcv)(struct sock *sk, struct sk_buff *skb);

		/*
		 * This is an encapsulation socket so pass the skb to
		 * the socket's udp_encap_rcv() hook. Otherwise, just
		 * fall through and pass this up the UDP socket.
		 * up->encap_rcv() returns the following value:
		 * =0 if skb was successfully passed to the encap
		 *    handler or was discarded by it.
		 * >0 if skb should be passed on to UDP.
		 * <0 if skb should be resubmitted as proto -N
		 */

		/* if we're overly short, let UDP handle it */
		encap_rcv = READ_ONCE(up->encap_rcv);
		if (encap_rcv) {
			int ret;

			/* Verify checksum before giving to encap */
			if (udp_lib_checksum_complete(skb))
				goto csum_error;

			ret = encap_rcv(sk, skb);
			if (ret <= 0) {
				__UDP_INC_STATS(sock_net(sk),
						UDP_MIB_INDATAGRAMS,
						is_udplite);
				return -ret;
			}
		}

		/* FALLTHROUGH -- it's a UDP Packet */
	}

	/*
	 * 	UDP-Lite specific tests, ignored on UDP sockets
	 */
	if ((up->pcflag & UDPLITE_RECV_CC)  &&  UDP_SKB_CB(skb)->partial_cov) {

		/*
		 * MIB statistics other than incrementing the error count are
		 * disabled for the following two types of errors: these depend
		 * on the application settings, not on the functioning of the
		 * protocol stack as such.
		 *
		 * RFC 3828 here recommends (sec 3.3): "There should also be a
		 * way ... to ... at least let the receiving application block
		 * delivery of packets with coverage values less than a value
		 * provided by the application."
		 */
		if (up->pcrlen == 0) {          /* full coverage was set  */
			net_dbg_ratelimited("UDPLite: partial coverage %d while full coverage %d requested\n",
					    UDP_SKB_CB(skb)->cscov, skb->len);
			goto drop;
		}
		/* The next case involves violating the min. coverage requested
		 * by the receiver. This is subtle: if receiver wants x and x is
		 * greater than the buffersize/MTU then receiver will complain
		 * that it wants x while sender emits packets of smaller size y.
		 * Therefore the above ...()->partial_cov statement is essential.
		 */
		if (UDP_SKB_CB(skb)->cscov  <  up->pcrlen) {
			net_dbg_ratelimited("UDPLite: coverage %d too small, need min %d\n",
					    UDP_SKB_CB(skb)->cscov, up->pcrlen);
			goto drop;
		}
	}

	prefetch(&sk->sk_rmem_alloc);
	if (rcu_access_pointer(sk->sk_filter) &&
	    udp_lib_checksum_complete(skb))
			goto csum_error;

	if (sk_filter_trim_cap(sk, skb, sizeof(struct udphdr)))
		goto drop;

	udp_csum_pull_header(skb);

	ipv4_pktinfo_prepare(sk, skb);
	return __udp_queue_rcv_skb(sk, skb);

csum_error:
	__UDP_INC_STATS(sock_net(sk), UDP_MIB_CSUMERRORS, is_udplite);
drop:
	__UDP_INC_STATS(sock_net(sk), UDP_MIB_INERRORS, is_udplite);
	atomic_inc(&sk->sk_drops);
	kfree_skb(skb);
	return -1;
}

static int udp_queue_rcv_skb(struct sock *sk, struct sk_buff *skb)
{
	struct sk_buff *next, *segs;
	int ret;

	if (likely(!udp_unexpected_gso(sk, skb)))
		return udp_queue_rcv_one_skb(sk, skb);

	BUILD_BUG_ON(sizeof(struct udp_skb_cb) > SKB_GSO_CB_OFFSET);
	__skb_push(skb, -skb_mac_offset(skb));
	segs = udp_rcv_segment(sk, skb, true);
	skb_list_walk_safe(segs, skb, next) {
		__skb_pull(skb, skb_transport_offset(skb));
		ret = udp_queue_rcv_one_skb(sk, skb);
		if (ret > 0)
			ip_protocol_deliver_rcu(dev_net(skb->dev), skb, -ret);
	}
	return 0;
}

/* For TCP sockets, sk_rx_dst is protected by socket lock
 * For UDP, we use xchg() to guard against concurrent changes.
 */
bool udp_sk_rx_dst_set(struct sock *sk, struct dst_entry *dst)
{
	struct dst_entry *old;

	if (dst_hold_safe(dst)) {
		old = xchg(&sk->sk_rx_dst, dst);
		dst_release(old);
		return old != dst;
	}
	return false;
}
EXPORT_SYMBOL(udp_sk_rx_dst_set);

/*
 *	Multicasts and broadcasts go to each listener.
 *
 *	Note: called only from the BH handler context.
 */
static int __udp4_lib_mcast_deliver(struct net *net, struct sk_buff *skb,
				    struct udphdr  *uh,
				    __be32 saddr, __be32 daddr,
				    struct udp_table *udptable,
				    int proto)
{
	struct sock *sk, *first = NULL;
	unsigned short hnum = ntohs(uh->dest);
	struct udp_hslot *hslot = udp_hashslot(udptable, net, hnum);
	unsigned int hash2 = 0, hash2_any = 0, use_hash2 = (hslot->count > 10);
	unsigned int offset = offsetof(typeof(*sk), sk_node);
	int dif = skb->dev->ifindex;
	int sdif = inet_sdif(skb);
	struct hlist_node *node;
	struct sk_buff *nskb;

	if (use_hash2) {
		hash2_any = ipv4_portaddr_hash(net, htonl(INADDR_ANY), hnum) &
			    udptable->mask;
		hash2 = ipv4_portaddr_hash(net, daddr, hnum) & udptable->mask;
start_lookup:
		hslot = &udptable->hash2[hash2];
		offset = offsetof(typeof(*sk), __sk_common.skc_portaddr_node);
	}

	sk_for_each_entry_offset_rcu(sk, node, &hslot->head, offset) {
		if (!__udp_is_mcast_sock(net, sk, uh->dest, daddr,
					 uh->source, saddr, dif, sdif, hnum))
			continue;

		if (!first) {
			first = sk;
			continue;
		}
		nskb = skb_clone(skb, GFP_ATOMIC);

		if (unlikely(!nskb)) {
			atomic_inc(&sk->sk_drops);
			__UDP_INC_STATS(net, UDP_MIB_RCVBUFERRORS,
					IS_UDPLITE(sk));
			__UDP_INC_STATS(net, UDP_MIB_INERRORS,
					IS_UDPLITE(sk));
			continue;
		}
		if (udp_queue_rcv_skb(sk, nskb) > 0)
			consume_skb(nskb);
	}

	/* Also lookup *:port if we are using hash2 and haven't done so yet. */
	if (use_hash2 && hash2 != hash2_any) {
		hash2 = hash2_any;
		goto start_lookup;
	}

	if (first) {
		if (udp_queue_rcv_skb(first, skb) > 0)
			consume_skb(skb);
	} else {
		kfree_skb(skb);
		__UDP_INC_STATS(net, UDP_MIB_IGNOREDMULTI,
				proto == IPPROTO_UDPLITE);
	}
	return 0;
}

/* Initialize UDP checksum. If exited with zero value (success),
 * CHECKSUM_UNNECESSARY means, that no more checks are required.
 * Otherwise, csum completion requires checksumming packet body,
 * including udp header and folding it to skb->csum.
 */
static inline int udp4_csum_init(struct sk_buff *skb, struct udphdr *uh,
				 int proto)
{
	int err;

	UDP_SKB_CB(skb)->partial_cov = 0;
	UDP_SKB_CB(skb)->cscov = skb->len;

	if (proto == IPPROTO_UDPLITE) {
		err = udplite_checksum_init(skb, uh);
		if (err)
			return err;

		if (UDP_SKB_CB(skb)->partial_cov) {
			skb->csum = inet_compute_pseudo(skb, proto);
			return 0;
		}
	}

	/* Note, we are only interested in != 0 or == 0, thus the
	 * force to int.
	 */
	err = (__force int)skb_checksum_init_zero_check(skb, proto, uh->check,
							inet_compute_pseudo);
	if (err)
		return err;

	if (skb->ip_summed == CHECKSUM_COMPLETE && !skb->csum_valid) {
		/* If SW calculated the value, we know it's bad */
		if (skb->csum_complete_sw)
			return 1;

		/* HW says the value is bad. Let's validate that.
		 * skb->csum is no longer the full packet checksum,
		 * so don't treat it as such.
		 */
		skb_checksum_complete_unset(skb);
	}

	return 0;
}

/* wrapper for udp_queue_rcv_skb tacking care of csum conversion and
 * return code conversion for ip layer consumption
 */
static int udp_unicast_rcv_skb(struct sock *sk, struct sk_buff *skb,
			       struct udphdr *uh)
{
	int ret;

	if (inet_get_convert_csum(sk) && uh->check && !IS_UDPLITE(sk))
		skb_checksum_try_convert(skb, IPPROTO_UDP, inet_compute_pseudo);

	ret = udp_queue_rcv_skb(sk, skb);

	/* a return value > 0 means to resubmit the input, but
	 * it wants the return to be -protocol, or 0
	 */
	if (ret > 0)
		return -ret;
	return 0;
}

/*
 *	All we need to do is get the socket, and then do a checksum.
 */

int __udp4_lib_rcv(struct sk_buff *skb, struct udp_table *udptable,
		   int proto)
{
	struct sock *sk;
	struct udphdr *uh;
	unsigned short ulen;
	struct rtable *rt = skb_rtable(skb);
	__be32 saddr, daddr;
	struct net *net = dev_net(skb->dev);
	bool refcounted;

	/*
	 *  Validate the packet.
	 */
	if (!pskb_may_pull(skb, sizeof(struct udphdr)))
		goto drop;		/* No space for header. */

	uh   = udp_hdr(skb);
	ulen = ntohs(uh->len);
	saddr = ip_hdr(skb)->saddr;
	daddr = ip_hdr(skb)->daddr;

	if (ulen > skb->len)
		goto short_packet;

	if (proto == IPPROTO_UDP) {
		/* UDP validates ulen. */
		if (ulen < sizeof(*uh) || pskb_trim_rcsum(skb, ulen))
			goto short_packet;
		uh = udp_hdr(skb);
	}

	if (udp4_csum_init(skb, uh, proto))
		goto csum_error;

	sk = skb_steal_sock(skb, &refcounted);
	if (sk) {
		struct dst_entry *dst = skb_dst(skb);
		int ret;

		if (unlikely(sk->sk_rx_dst != dst))
			udp_sk_rx_dst_set(sk, dst);

		ret = udp_unicast_rcv_skb(sk, skb, uh);
		if (refcounted)
			sock_put(sk);
		return ret;
	}

	if (rt->rt_flags & (RTCF_BROADCAST|RTCF_MULTICAST))
		return __udp4_lib_mcast_deliver(net, skb, uh,
						saddr, daddr, udptable, proto);

	sk = __udp4_lib_lookup_skb(skb, uh->source, uh->dest, udptable);
	if (sk)
		return udp_unicast_rcv_skb(sk, skb, uh);

	if (!xfrm4_policy_check(NULL, XFRM_POLICY_IN, skb))
		goto drop;
	nf_reset_ct(skb);

	/* No socket. Drop packet silently, if checksum is wrong */
	if (udp_lib_checksum_complete(skb))
		goto csum_error;

	__UDP_INC_STATS(net, UDP_MIB_NOPORTS, proto == IPPROTO_UDPLITE);
	icmp_send(skb, ICMP_DEST_UNREACH, ICMP_PORT_UNREACH, 0);

	/*
	 * Hmm.  We got an UDP packet to a port to which we
	 * don't wanna listen.  Ignore it.
	 */
	kfree_skb(skb);
	return 0;

short_packet:
	net_dbg_ratelimited("UDP%s: short packet: From %pI4:%u %d/%d to %pI4:%u\n",
			    proto == IPPROTO_UDPLITE ? "Lite" : "",
			    &saddr, ntohs(uh->source),
			    ulen, skb->len,
			    &daddr, ntohs(uh->dest));
	goto drop;

csum_error:
	/*
	 * RFC1122: OK.  Discards the bad packet silently (as far as
	 * the network is concerned, anyway) as per 4.1.3.4 (MUST).
	 */
	net_dbg_ratelimited("UDP%s: bad checksum. From %pI4:%u to %pI4:%u ulen %d\n",
			    proto == IPPROTO_UDPLITE ? "Lite" : "",
			    &saddr, ntohs(uh->source), &daddr, ntohs(uh->dest),
			    ulen);
	__UDP_INC_STATS(net, UDP_MIB_CSUMERRORS, proto == IPPROTO_UDPLITE);
drop:
	__UDP_INC_STATS(net, UDP_MIB_INERRORS, proto == IPPROTO_UDPLITE);
	kfree_skb(skb);
	return 0;
}

/* We can only early demux multicast if there is a single matching socket.
 * If more than one socket found returns NULL
 */
static struct sock *__udp4_lib_mcast_demux_lookup(struct net *net,
						  __be16 loc_port, __be32 loc_addr,
						  __be16 rmt_port, __be32 rmt_addr,
						  int dif, int sdif)
{
	struct sock *sk, *result;
	unsigned short hnum = ntohs(loc_port);
	unsigned int slot = udp_hashfn(net, hnum, udp_table.mask);
	struct udp_hslot *hslot = &udp_table.hash[slot];

	/* Do not bother scanning a too big list */
	if (hslot->count > 10)
		return NULL;

	result = NULL;
	sk_for_each_rcu(sk, &hslot->head) {
		if (__udp_is_mcast_sock(net, sk, loc_port, loc_addr,
					rmt_port, rmt_addr, dif, sdif, hnum)) {
			if (result)
				return NULL;
			result = sk;
		}
	}

	return result;
}

/* For unicast we should only early demux connected sockets or we can
 * break forwarding setups.  The chains here can be long so only check
 * if the first socket is an exact match and if not move on.
 */
static struct sock *__udp4_lib_demux_lookup(struct net *net,
					    __be16 loc_port, __be32 loc_addr,
					    __be16 rmt_port, __be32 rmt_addr,
					    int dif, int sdif)
{
	unsigned short hnum = ntohs(loc_port);
	unsigned int hash2 = ipv4_portaddr_hash(net, loc_addr, hnum);
	unsigned int slot2 = hash2 & udp_table.mask;
	struct udp_hslot *hslot2 = &udp_table.hash2[slot2];
	INET_ADDR_COOKIE(acookie, rmt_addr, loc_addr);
	const __portpair ports = INET_COMBINED_PORTS(rmt_port, hnum);
	struct sock *sk;

	udp_portaddr_for_each_entry_rcu(sk, &hslot2->head) {
		if (INET_MATCH(sk, net, acookie, rmt_addr,
			       loc_addr, ports, dif, sdif))
			return sk;
		/* Only check first socket in chain */
		break;
	}
	return NULL;
}

int udp_v4_early_demux(struct sk_buff *skb)
{
	struct net *net = dev_net(skb->dev);
	struct in_device *in_dev = NULL;
	const struct iphdr *iph;
	const struct udphdr *uh;
	struct sock *sk = NULL;
	struct dst_entry *dst;
	int dif = skb->dev->ifindex;
	int sdif = inet_sdif(skb);
	int ours;

	/* validate the packet */
	if (!pskb_may_pull(skb, skb_transport_offset(skb) + sizeof(struct udphdr)))
		return 0;

	iph = ip_hdr(skb);
	uh = udp_hdr(skb);

	if (skb->pkt_type == PACKET_MULTICAST) {
		in_dev = __in_dev_get_rcu(skb->dev);

		if (!in_dev)
			return 0;

		ours = ip_check_mc_rcu(in_dev, iph->daddr, iph->saddr,
				       iph->protocol);
		if (!ours)
			return 0;

		sk = __udp4_lib_mcast_demux_lookup(net, uh->dest, iph->daddr,
						   uh->source, iph->saddr,
						   dif, sdif);
	} else if (skb->pkt_type == PACKET_HOST) {
		sk = __udp4_lib_demux_lookup(net, uh->dest, iph->daddr,
					     uh->source, iph->saddr, dif, sdif);
	}

	if (!sk || !refcount_inc_not_zero(&sk->sk_refcnt))
		return 0;

	skb->sk = sk;
	skb->destructor = sock_efree;
	dst = READ_ONCE(sk->sk_rx_dst);

	if (dst)
		dst = dst_check(dst, 0);
	if (dst) {
		u32 itag = 0;

		/* set noref for now.
		 * any place which wants to hold dst has to call
		 * dst_hold_safe()
		 */
		skb_dst_set_noref(skb, dst);

		/* for unconnected multicast sockets we need to validate
		 * the source on each packet
		 */
		if (!inet_sk(sk)->inet_daddr && in_dev)
			return ip_mc_validate_source(skb, iph->daddr,
						     iph->saddr, iph->tos,
						     skb->dev, in_dev, &itag);
	}
	return 0;
}

int udp_rcv(struct sk_buff *skb)
{
	return __udp4_lib_rcv(skb, &udp_table, IPPROTO_UDP);
}

void udp_destroy_sock(struct sock *sk)
{
	struct udp_sock *up = udp_sk(sk);
	bool slow = lock_sock_fast(sk);
	udp_flush_pending_frames(sk);
	unlock_sock_fast(sk, slow);
	if (static_branch_unlikely(&udp_encap_needed_key)) {
		if (up->encap_type) {
			void (*encap_destroy)(struct sock *sk);
			encap_destroy = READ_ONCE(up->encap_destroy);
			if (encap_destroy)
				encap_destroy(sk);
		}
		if (up->encap_enabled)
			static_branch_dec(&udp_encap_needed_key);
	}
}

/*
 *	Socket option code for UDP
 */
int udp_lib_setsockopt(struct sock *sk, int level, int optname,
		       sockptr_t optval, unsigned int optlen,
		       int (*push_pending_frames)(struct sock *))
{
	struct udp_sock *up = udp_sk(sk);
	int val, valbool;
	int err = 0;
	int is_udplite = IS_UDPLITE(sk);

	if (optlen < sizeof(int))
		return -EINVAL;

	if (copy_from_sockptr(&val, optval, sizeof(val)))
		return -EFAULT;

	valbool = val ? 1 : 0;

	switch (optname) {
	case UDP_CORK:
		if (val != 0) {
			up->corkflag = 1;
		} else {
			up->corkflag = 0;
			lock_sock(sk);
			push_pending_frames(sk);
			release_sock(sk);
		}
		break;

	case UDP_ENCAP:
		switch (val) {
		case 0:
#ifdef CONFIG_XFRM
		case UDP_ENCAP_ESPINUDP:
		case UDP_ENCAP_ESPINUDP_NON_IKE:
#if IS_ENABLED(CONFIG_IPV6)
			if (sk->sk_family == AF_INET6)
				up->encap_rcv = ipv6_stub->xfrm6_udp_encap_rcv;
			else
#endif
				up->encap_rcv = xfrm4_udp_encap_rcv;
#endif
			fallthrough;
		case UDP_ENCAP_L2TPINUDP:
			up->encap_type = val;
			lock_sock(sk);
			udp_tunnel_encap_enable(sk->sk_socket);
			release_sock(sk);
			break;
		default:
			err = -ENOPROTOOPT;
			break;
		}
		break;

	case UDP_NO_CHECK6_TX:
		up->no_check6_tx = valbool;
		break;

	case UDP_NO_CHECK6_RX:
		up->no_check6_rx = valbool;
		break;

	case UDP_SEGMENT:
		if (val < 0 || val > USHRT_MAX)
			return -EINVAL;
		up->gso_size = val;
		break;

	case UDP_GRO:
		lock_sock(sk);
		if (valbool)
			udp_tunnel_encap_enable(sk->sk_socket);
		up->gro_enabled = valbool;
		release_sock(sk);
		break;

	/*
	 * 	UDP-Lite's partial checksum coverage (RFC 3828).
	 */
	/* The sender sets actual checksum coverage length via this option.
	 * The case coverage > packet length is handled by send module. */
	case UDPLITE_SEND_CSCOV:
		if (!is_udplite)         /* Disable the option on UDP sockets */
			return -ENOPROTOOPT;
		if (val != 0 && val < 8) /* Illegal coverage: use default (8) */
			val = 8;
		else if (val > USHRT_MAX)
			val = USHRT_MAX;
		up->pcslen = val;
		up->pcflag |= UDPLITE_SEND_CC;
		break;

	/* The receiver specifies a minimum checksum coverage value. To make
	 * sense, this should be set to at least 8 (as done below). If zero is
	 * used, this again means full checksum coverage.                     */
	case UDPLITE_RECV_CSCOV:
		if (!is_udplite)         /* Disable the option on UDP sockets */
			return -ENOPROTOOPT;
		if (val != 0 && val < 8) /* Avoid silly minimal values.       */
			val = 8;
		else if (val > USHRT_MAX)
			val = USHRT_MAX;
		up->pcrlen = val;
		up->pcflag |= UDPLITE_RECV_CC;
		break;

	default:
		err = -ENOPROTOOPT;
		break;
	}

	return err;
}
EXPORT_SYMBOL(udp_lib_setsockopt);

int udp_setsockopt(struct sock *sk, int level, int optname, sockptr_t optval,
		   unsigned int optlen)
{
	if (level == SOL_UDP  ||  level == SOL_UDPLITE)
		return udp_lib_setsockopt(sk, level, optname,
					  optval, optlen,
					  udp_push_pending_frames);
	return ip_setsockopt(sk, level, optname, optval, optlen);
}

int udp_lib_getsockopt(struct sock *sk, int level, int optname,
		       char __user *optval, int __user *optlen)
{
	struct udp_sock *up = udp_sk(sk);
	int val, len;

	if (get_user(len, optlen))
		return -EFAULT;

	len = min_t(unsigned int, len, sizeof(int));

	if (len < 0)
		return -EINVAL;

	switch (optname) {
	case UDP_CORK:
		val = up->corkflag;
		break;

	case UDP_ENCAP:
		val = up->encap_type;
		break;

	case UDP_NO_CHECK6_TX:
		val = up->no_check6_tx;
		break;

	case UDP_NO_CHECK6_RX:
		val = up->no_check6_rx;
		break;

	case UDP_SEGMENT:
		val = up->gso_size;
		break;

	/* The following two cannot be changed on UDP sockets, the return is
	 * always 0 (which corresponds to the full checksum coverage of UDP). */
	case UDPLITE_SEND_CSCOV:
		val = up->pcslen;
		break;

	case UDPLITE_RECV_CSCOV:
		val = up->pcrlen;
		break;

	default:
		return -ENOPROTOOPT;
	}

	if (put_user(len, optlen))
		return -EFAULT;
	if (copy_to_user(optval, &val, len))
		return -EFAULT;
	return 0;
}
EXPORT_SYMBOL(udp_lib_getsockopt);

int udp_getsockopt(struct sock *sk, int level, int optname,
		   char __user *optval, int __user *optlen)
{
	if (level == SOL_UDP  ||  level == SOL_UDPLITE)
		return udp_lib_getsockopt(sk, level, optname, optval, optlen);
	return ip_getsockopt(sk, level, optname, optval, optlen);
}

/**
 * 	udp_poll - wait for a UDP event.
 *	@file: - file struct
 *	@sock: - socket
 *	@wait: - poll table
 *
 *	This is same as datagram poll, except for the special case of
 *	blocking sockets. If application is using a blocking fd
 *	and a packet with checksum error is in the queue;
 *	then it could get return from select indicating data available
 *	but then block when reading it. Add special case code
 *	to work around these arguably broken applications.
 */
__poll_t udp_poll(struct file *file, struct socket *sock, poll_table *wait)
{
	__poll_t mask = datagram_poll(file, sock, wait);
	struct sock *sk = sock->sk;

	if (!skb_queue_empty_lockless(&udp_sk(sk)->reader_queue))
		mask |= EPOLLIN | EPOLLRDNORM;

	/* Check for false positives due to checksum errors */
	if ((mask & EPOLLRDNORM) && !(file->f_flags & O_NONBLOCK) &&
	    !(sk->sk_shutdown & RCV_SHUTDOWN) && first_packet_length(sk) == -1)
		mask &= ~(EPOLLIN | EPOLLRDNORM);

	return mask;

}
EXPORT_SYMBOL(udp_poll);

int udp_abort(struct sock *sk, int err)
{
	lock_sock(sk);

	sk->sk_err = err;
	sk->sk_error_report(sk);
	__udp_disconnect(sk, 0);

	release_sock(sk);

	return 0;
}
EXPORT_SYMBOL_GPL(udp_abort);

struct proto udp_prot = {
	.name			= "UDP",
	.owner			= THIS_MODULE,
	.close			= udp_lib_close,
	.pre_connect		= udp_pre_connect,
	.connect		= ip4_datagram_connect,
	.disconnect		= udp_disconnect,
	.ioctl			= udp_ioctl,
	.init			= udp_init_sock,
	.destroy		= udp_destroy_sock,
	.setsockopt		= udp_setsockopt,
	.getsockopt		= udp_getsockopt,
	.sendmsg		= udp_sendmsg,
	.recvmsg		= udp_recvmsg,
	.sendpage		= udp_sendpage,
	.release_cb		= ip4_datagram_release_cb,
	.hash			= udp_lib_hash,
	.unhash			= udp_lib_unhash,
	.rehash			= udp_v4_rehash,
	.get_port		= udp_v4_get_port,
	.memory_allocated	= &udp_memory_allocated,
	.sysctl_mem		= sysctl_udp_mem,
	.sysctl_wmem_offset	= offsetof(struct net, ipv4.sysctl_udp_wmem_min),
	.sysctl_rmem_offset	= offsetof(struct net, ipv4.sysctl_udp_rmem_min),
	.obj_size		= sizeof(struct udp_sock),
	.h.udp_table		= &udp_table,
	.diag_destroy		= udp_abort,
};
EXPORT_SYMBOL(udp_prot);

/* ------------------------------------------------------------------------ */
#ifdef CONFIG_PROC_FS

static struct sock *udp_get_first(struct seq_file *seq, int start)
{
	struct sock *sk;
	struct udp_seq_afinfo *afinfo;
	struct udp_iter_state *state = seq->private;
	struct net *net = seq_file_net(seq);

	if (state->bpf_seq_afinfo)
		afinfo = state->bpf_seq_afinfo;
	else
		afinfo = PDE_DATA(file_inode(seq->file));

	for (state->bucket = start; state->bucket <= afinfo->udp_table->mask;
	     ++state->bucket) {
		struct udp_hslot *hslot = &afinfo->udp_table->hash[state->bucket];

		if (hlist_empty(&hslot->head))
			continue;

		spin_lock_bh(&hslot->lock);
		sk_for_each(sk, &hslot->head) {
			if (!net_eq(sock_net(sk), net))
				continue;
			if (afinfo->family == AF_UNSPEC ||
			    sk->sk_family == afinfo->family)
				goto found;
		}
		spin_unlock_bh(&hslot->lock);
	}
	sk = NULL;
found:
	return sk;
}

static struct sock *udp_get_next(struct seq_file *seq, struct sock *sk)
{
	struct udp_seq_afinfo *afinfo;
	struct udp_iter_state *state = seq->private;
	struct net *net = seq_file_net(seq);

	if (state->bpf_seq_afinfo)
		afinfo = state->bpf_seq_afinfo;
	else
		afinfo = PDE_DATA(file_inode(seq->file));

	do {
		sk = sk_next(sk);
	} while (sk && (!net_eq(sock_net(sk), net) ||
			(afinfo->family != AF_UNSPEC &&
			 sk->sk_family != afinfo->family)));

	if (!sk) {
		if (state->bucket <= afinfo->udp_table->mask)
			spin_unlock_bh(&afinfo->udp_table->hash[state->bucket].lock);
		return udp_get_first(seq, state->bucket + 1);
	}
	return sk;
}

static struct sock *udp_get_idx(struct seq_file *seq, loff_t pos)
{
	struct sock *sk = udp_get_first(seq, 0);

	if (sk)
		while (pos && (sk = udp_get_next(seq, sk)) != NULL)
			--pos;
	return pos ? NULL : sk;
}

void *udp_seq_start(struct seq_file *seq, loff_t *pos)
{
	struct udp_iter_state *state = seq->private;
	state->bucket = MAX_UDP_PORTS;

	return *pos ? udp_get_idx(seq, *pos-1) : SEQ_START_TOKEN;
}
EXPORT_SYMBOL(udp_seq_start);

void *udp_seq_next(struct seq_file *seq, void *v, loff_t *pos)
{
	struct sock *sk;

	if (v == SEQ_START_TOKEN)
		sk = udp_get_idx(seq, 0);
	else
		sk = udp_get_next(seq, v);

	++*pos;
	return sk;
}
EXPORT_SYMBOL(udp_seq_next);

void udp_seq_stop(struct seq_file *seq, void *v)
{
	struct udp_seq_afinfo *afinfo;
	struct udp_iter_state *state = seq->private;

	if (state->bpf_seq_afinfo)
		afinfo = state->bpf_seq_afinfo;
	else
		afinfo = PDE_DATA(file_inode(seq->file));

	if (state->bucket <= afinfo->udp_table->mask)
		spin_unlock_bh(&afinfo->udp_table->hash[state->bucket].lock);
}
EXPORT_SYMBOL(udp_seq_stop);

/* ------------------------------------------------------------------------ */
static void udp4_format_sock(struct sock *sp, struct seq_file *f,
		int bucket)
{
	struct inet_sock *inet = inet_sk(sp);
	__be32 dest = inet->inet_daddr;
	__be32 src  = inet->inet_rcv_saddr;
	__u16 destp	  = ntohs(inet->inet_dport);
	__u16 srcp	  = ntohs(inet->inet_sport);

	seq_printf(f, "%5d: %08X:%04X %08X:%04X"
		" %02X %08X:%08X %02X:%08lX %08X %5u %8d %lu %d %pK %u",
		bucket, src, srcp, dest, destp, sp->sk_state,
		sk_wmem_alloc_get(sp),
		udp_rqueue_get(sp),
		0, 0L, 0,
		from_kuid_munged(seq_user_ns(f), sock_i_uid(sp)),
		0, sock_i_ino(sp),
		refcount_read(&sp->sk_refcnt), sp,
		atomic_read(&sp->sk_drops));
}

int udp4_seq_show(struct seq_file *seq, void *v)
{
	seq_setwidth(seq, 127);
	if (v == SEQ_START_TOKEN)
		seq_puts(seq, "  sl  local_address rem_address   st tx_queue "
			   "rx_queue tr tm->when retrnsmt   uid  timeout "
			   "inode ref pointer drops");
	else {
		struct udp_iter_state *state = seq->private;

		udp4_format_sock(v, seq, state->bucket);
	}
	seq_pad(seq, '\n');
	return 0;
}

#ifdef CONFIG_BPF_SYSCALL
struct bpf_iter__udp {
	__bpf_md_ptr(struct bpf_iter_meta *, meta);
	__bpf_md_ptr(struct udp_sock *, udp_sk);
	uid_t uid __aligned(8);
	int bucket __aligned(8);
};

static int udp_prog_seq_show(struct bpf_prog *prog, struct bpf_iter_meta *meta,
			     struct udp_sock *udp_sk, uid_t uid, int bucket)
{
	struct bpf_iter__udp ctx;

	meta->seq_num--;  /* skip SEQ_START_TOKEN */
	ctx.meta = meta;
	ctx.udp_sk = udp_sk;
	ctx.uid = uid;
	ctx.bucket = bucket;
	return bpf_iter_run_prog(prog, &ctx);
}

static int bpf_iter_udp_seq_show(struct seq_file *seq, void *v)
{
	struct udp_iter_state *state = seq->private;
	struct bpf_iter_meta meta;
	struct bpf_prog *prog;
	struct sock *sk = v;
	uid_t uid;

	if (v == SEQ_START_TOKEN)
		return 0;

	uid = from_kuid_munged(seq_user_ns(seq), sock_i_uid(sk));
	meta.seq = seq;
	prog = bpf_iter_get_info(&meta, false);
	return udp_prog_seq_show(prog, &meta, v, uid, state->bucket);
}

static void bpf_iter_udp_seq_stop(struct seq_file *seq, void *v)
{
	struct bpf_iter_meta meta;
	struct bpf_prog *prog;

	if (!v) {
		meta.seq = seq;
		prog = bpf_iter_get_info(&meta, true);
		if (prog)
			(void)udp_prog_seq_show(prog, &meta, v, 0, 0);
	}

	udp_seq_stop(seq, v);
}

static const struct seq_operations bpf_iter_udp_seq_ops = {
	.start		= udp_seq_start,
	.next		= udp_seq_next,
	.stop		= bpf_iter_udp_seq_stop,
	.show		= bpf_iter_udp_seq_show,
};
#endif

const struct seq_operations udp_seq_ops = {
	.start		= udp_seq_start,
	.next		= udp_seq_next,
	.stop		= udp_seq_stop,
	.show		= udp4_seq_show,
};
EXPORT_SYMBOL(udp_seq_ops);

static struct udp_seq_afinfo udp4_seq_afinfo = {
	.family		= AF_INET,
	.udp_table	= &udp_table,
};

static int __net_init udp4_proc_init_net(struct net *net)
{
	if (!proc_create_net_data("udp", 0444, net->proc_net, &udp_seq_ops,
			sizeof(struct udp_iter_state), &udp4_seq_afinfo))
		return -ENOMEM;
	return 0;
}

static void __net_exit udp4_proc_exit_net(struct net *net)
{
	remove_proc_entry("udp", net->proc_net);
}

static struct pernet_operations udp4_net_ops = {
	.init = udp4_proc_init_net,
	.exit = udp4_proc_exit_net,
};

int __init udp4_proc_init(void)
{
	return register_pernet_subsys(&udp4_net_ops);
}

void udp4_proc_exit(void)
{
	unregister_pernet_subsys(&udp4_net_ops);
}
#endif /* CONFIG_PROC_FS */

static __initdata unsigned long uhash_entries;
static int __init set_uhash_entries(char *str)
{
	ssize_t ret;

	if (!str)
		return 0;

	ret = kstrtoul(str, 0, &uhash_entries);
	if (ret)
		return 0;

	if (uhash_entries && uhash_entries < UDP_HTABLE_SIZE_MIN)
		uhash_entries = UDP_HTABLE_SIZE_MIN;
	return 1;
}
__setup("uhash_entries=", set_uhash_entries);

void __init udp_table_init(struct udp_table *table, const char *name)
{
	unsigned int i;

	table->hash = alloc_large_system_hash(name,
					      2 * sizeof(struct udp_hslot),
					      uhash_entries,
					      21, /* one slot per 2 MB */
					      0,
					      &table->log,
					      &table->mask,
					      UDP_HTABLE_SIZE_MIN,
					      64 * 1024);

	table->hash2 = table->hash + (table->mask + 1);
	for (i = 0; i <= table->mask; i++) {
		INIT_HLIST_HEAD(&table->hash[i].head);
		table->hash[i].count = 0;
		spin_lock_init(&table->hash[i].lock);
	}
	for (i = 0; i <= table->mask; i++) {
		INIT_HLIST_HEAD(&table->hash2[i].head);
		table->hash2[i].count = 0;
		spin_lock_init(&table->hash2[i].lock);
	}
}

u32 udp_flow_hashrnd(void)
{
	static u32 hashrnd __read_mostly;

	net_get_random_once(&hashrnd, sizeof(hashrnd));

	return hashrnd;
}
EXPORT_SYMBOL(udp_flow_hashrnd);

static void __udp_sysctl_init(struct net *net)
{
	net->ipv4.sysctl_udp_rmem_min = SK_MEM_QUANTUM;
	net->ipv4.sysctl_udp_wmem_min = SK_MEM_QUANTUM;

#ifdef CONFIG_NET_L3_MASTER_DEV
	net->ipv4.sysctl_udp_l3mdev_accept = 0;
#endif
}

static int __net_init udp_sysctl_init(struct net *net)
{
	__udp_sysctl_init(net);
	return 0;
}

static struct pernet_operations __net_initdata udp_sysctl_ops = {
	.init	= udp_sysctl_init,
};

#if defined(CONFIG_BPF_SYSCALL) && defined(CONFIG_PROC_FS)
DEFINE_BPF_ITER_FUNC(udp, struct bpf_iter_meta *meta,
		     struct udp_sock *udp_sk, uid_t uid, int bucket)

static int bpf_iter_init_udp(void *priv_data)
{
	struct udp_iter_state *st = priv_data;
	struct udp_seq_afinfo *afinfo;
	int ret;

	afinfo = kmalloc(sizeof(*afinfo), GFP_USER | __GFP_NOWARN);
	if (!afinfo)
		return -ENOMEM;

	afinfo->family = AF_UNSPEC;
	afinfo->udp_table = &udp_table;
	st->bpf_seq_afinfo = afinfo;
	ret = bpf_iter_init_seq_net(priv_data);
	if (ret)
		kfree(afinfo);
	return ret;
}

static void bpf_iter_fini_udp(void *priv_data)
{
	struct udp_iter_state *st = priv_data;

	kfree(st->bpf_seq_afinfo);
	bpf_iter_fini_seq_net(priv_data);
}

static struct bpf_iter_reg udp_reg_info = {
	.target			= "udp",
	.seq_ops		= &bpf_iter_udp_seq_ops,
	.init_seq_private	= bpf_iter_init_udp,
	.fini_seq_private	= bpf_iter_fini_udp,
	.seq_priv_size		= sizeof(struct udp_iter_state),
	.ctx_arg_info_size	= 1,
	.ctx_arg_info		= {
		{ offsetof(struct bpf_iter__udp, udp_sk),
		  PTR_TO_BTF_ID_OR_NULL },
	},
};

static void __init bpf_iter_register(void)
{
	udp_reg_info.ctx_arg_info[0].btf_id = btf_sock_ids[BTF_SOCK_TYPE_UDP];
	if (bpf_iter_reg_target(&udp_reg_info))
		pr_warn("Warning: could not register bpf iterator udp\n");
}
#endif

void __init udp_init(void)
{
	unsigned long limit;
	unsigned int i;

	udp_table_init(&udp_table, "UDP");
	limit = nr_free_buffer_pages() / 8;
	limit = max(limit, 128UL);
	sysctl_udp_mem[0] = limit / 4 * 3;
	sysctl_udp_mem[1] = limit;
	sysctl_udp_mem[2] = sysctl_udp_mem[0] * 2;

	__udp_sysctl_init(&init_net);

	/* 16 spinlocks per cpu */
	udp_busylocks_log = ilog2(nr_cpu_ids) + 4;
	udp_busylocks = kmalloc(sizeof(spinlock_t) << udp_busylocks_log,
				GFP_KERNEL);
	if (!udp_busylocks)
		panic("UDP: failed to alloc udp_busylocks\n");
	for (i = 0; i < (1U << udp_busylocks_log); i++)
		spin_lock_init(udp_busylocks + i);

	if (register_pernet_subsys(&udp_sysctl_ops))
		panic("UDP: failed to init sysctl parameters.\n");

#if defined(CONFIG_BPF_SYSCALL) && defined(CONFIG_PROC_FS)
	bpf_iter_register();
#endif
}<|MERGE_RESOLUTION|>--- conflicted
+++ resolved
@@ -409,10 +409,10 @@
 			      udp_ehash_secret + net_hash_mix(net));
 }
 
-static inline struct sock *lookup_reuseport(struct net *net, struct sock *sk,
-					    struct sk_buff *skb,
-					    __be32 saddr, __be16 sport,
-					    __be32 daddr, unsigned short hnum)
+static struct sock *lookup_reuseport(struct net *net, struct sock *sk,
+				     struct sk_buff *skb,
+				     __be32 saddr, __be16 sport,
+				     __be32 daddr, unsigned short hnum)
 {
 	struct sock *reuse_sk = NULL;
 	u32 hash;
@@ -421,9 +421,6 @@
 		hash = udp_ehashfn(net, daddr, hnum, saddr, sport);
 		reuse_sk = reuseport_select_sock(sk, hash, skb,
 						 sizeof(struct udphdr));
-		/* Fall back to scoring if group has connections */
-		if (reuseport_has_conns(sk, false))
-			return NULL;
 	}
 	return reuse_sk;
 }
@@ -436,7 +433,7 @@
 				     struct udp_hslot *hslot2,
 				     struct sk_buff *skb)
 {
-	struct sock *sk, *result, *reuseport_result;
+	struct sock *sk, *result;
 	int score, badness;
 
 	result = NULL;
@@ -445,38 +442,24 @@
 		score = compute_score(sk, net, saddr, sport,
 				      daddr, hnum, dif, sdif);
 		if (score > badness) {
-<<<<<<< HEAD
 			result = lookup_reuseport(net, sk, skb,
 						  saddr, sport, daddr, hnum);
-			if (result)
+			/* Fall back to scoring if group has connections */
+			if (result && !reuseport_has_conns(sk, false))
 				return result;
 
-=======
-			reuseport_result = NULL;
-
-			if (sk->sk_reuseport &&
-			    sk->sk_state != TCP_ESTABLISHED) {
-				hash = udp_ehashfn(net, daddr, hnum,
-						   saddr, sport);
-				reuseport_result = reuseport_select_sock(sk, hash, skb,
-									 sizeof(struct udphdr));
-				if (reuseport_result && !reuseport_has_conns(sk, false))
-					return reuseport_result;
-			}
-
-			result = reuseport_result ? : sk;
->>>>>>> 04300d66
+			result = result ? : sk;
 			badness = score;
 		}
 	}
 	return result;
 }
 
-static inline struct sock *udp4_lookup_run_bpf(struct net *net,
-					       struct udp_table *udptable,
-					       struct sk_buff *skb,
-					       __be32 saddr, __be16 sport,
-					       __be32 daddr, u16 hnum)
+static struct sock *udp4_lookup_run_bpf(struct net *net,
+					struct udp_table *udptable,
+					struct sk_buff *skb,
+					__be32 saddr, __be16 sport,
+					__be32 daddr, u16 hnum)
 {
 	struct sock *sk, *reuse_sk;
 	bool no_reuseport;
@@ -490,7 +473,7 @@
 		return sk;
 
 	reuse_sk = lookup_reuseport(net, sk, skb, saddr, sport, daddr, hnum);
-	if (reuse_sk)
+	if (reuse_sk && !reuseport_has_conns(sk, false))
 		sk = reuse_sk;
 	return sk;
 }
