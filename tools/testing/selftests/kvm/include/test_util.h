/* SPDX-License-Identifier: GPL-2.0-only */
/*
 * tools/testing/selftests/kvm/include/test_util.h
 *
 * Copyright (C) 2018, Google LLC.
 */

#ifndef SELFTEST_KVM_TEST_UTIL_H
#define SELFTEST_KVM_TEST_UTIL_H

#include <stdlib.h>
#include <stdarg.h>
#include <stdbool.h>
#include <stdio.h>
#include <string.h>
#include <inttypes.h>
#include <errno.h>
#include <unistd.h>
#include <fcntl.h>
#include <sys/mman.h>
#include "kselftest.h"

static inline int _no_printf(const char *format, ...) { return 0; }

#ifdef DEBUG
#define pr_debug(...) printf(__VA_ARGS__)
#else
#define pr_debug(...) _no_printf(__VA_ARGS__)
#endif
#ifndef QUIET
#define pr_info(...) printf(__VA_ARGS__)
#else
#define pr_info(...) _no_printf(__VA_ARGS__)
#endif

void print_skip(const char *fmt, ...) __attribute__((format(printf, 1, 2)));
#define __TEST_REQUIRE(f, fmt, ...)				\
do {								\
	if (!(f))						\
		ksft_exit_skip("- " fmt "\n", ##__VA_ARGS__);	\
} while (0)

#define TEST_REQUIRE(f) __TEST_REQUIRE(f, "Requirement not met: %s", #f)

ssize_t test_write(int fd, const void *buf, size_t count);
ssize_t test_read(int fd, void *buf, size_t count);
int test_seq_read(const char *path, char **bufp, size_t *sizep);

void test_assert(bool exp, const char *exp_str,
		 const char *file, unsigned int line, const char *fmt, ...)
		__attribute__((format(printf, 5, 6)));

#define TEST_ASSERT(e, fmt, ...) \
	test_assert((e), #e, __FILE__, __LINE__, fmt, ##__VA_ARGS__)

#define TEST_ASSERT_EQ(a, b)						\
do {									\
	typeof(a) __a = (a);						\
	typeof(b) __b = (b);						\
	test_assert(__a == __b, #a " == " #b, __FILE__, __LINE__,	\
		    "%#lx != %#lx (%s != %s)",				\
		    (unsigned long)(__a), (unsigned long)(__b), #a, #b);\
} while (0)

#define TEST_ASSERT_KVM_EXIT_REASON(vcpu, expected) do {		\
	__u32 exit_reason = (vcpu)->run->exit_reason;			\
									\
	TEST_ASSERT(exit_reason == (expected),				\
		    "Wanted KVM exit reason: %u (%s), got: %u (%s)",    \
		    (expected), exit_reason_str((expected)),		\
		    exit_reason, exit_reason_str(exit_reason));		\
} while (0)

#define TEST_FAIL(fmt, ...) do { \
	TEST_ASSERT(false, fmt, ##__VA_ARGS__); \
	__builtin_unreachable(); \
} while (0)

size_t parse_size(const char *size);

int64_t timespec_to_ns(struct timespec ts);
struct timespec timespec_add_ns(struct timespec ts, int64_t ns);
struct timespec timespec_add(struct timespec ts1, struct timespec ts2);
struct timespec timespec_sub(struct timespec ts1, struct timespec ts2);
struct timespec timespec_elapsed(struct timespec start);
struct timespec timespec_div(struct timespec ts, int divisor);

struct guest_random_state {
	uint32_t seed;
};

struct guest_random_state new_guest_random_state(uint32_t seed);
uint32_t guest_random_u32(struct guest_random_state *state);

enum vm_mem_backing_src_type {
	VM_MEM_SRC_ANONYMOUS,
	VM_MEM_SRC_ANONYMOUS_THP,
	VM_MEM_SRC_ANONYMOUS_HUGETLB,
	VM_MEM_SRC_ANONYMOUS_HUGETLB_16KB,
	VM_MEM_SRC_ANONYMOUS_HUGETLB_64KB,
	VM_MEM_SRC_ANONYMOUS_HUGETLB_512KB,
	VM_MEM_SRC_ANONYMOUS_HUGETLB_1MB,
	VM_MEM_SRC_ANONYMOUS_HUGETLB_2MB,
	VM_MEM_SRC_ANONYMOUS_HUGETLB_8MB,
	VM_MEM_SRC_ANONYMOUS_HUGETLB_16MB,
	VM_MEM_SRC_ANONYMOUS_HUGETLB_32MB,
	VM_MEM_SRC_ANONYMOUS_HUGETLB_256MB,
	VM_MEM_SRC_ANONYMOUS_HUGETLB_512MB,
	VM_MEM_SRC_ANONYMOUS_HUGETLB_1GB,
	VM_MEM_SRC_ANONYMOUS_HUGETLB_2GB,
	VM_MEM_SRC_ANONYMOUS_HUGETLB_16GB,
	VM_MEM_SRC_SHMEM,
	VM_MEM_SRC_SHARED_HUGETLB,
	NUM_SRC_TYPES,
};

#define DEFAULT_VM_MEM_SRC VM_MEM_SRC_ANONYMOUS

struct vm_mem_backing_src_alias {
	const char *name;
	uint32_t flag;
};

#define MIN_RUN_DELAY_NS	200000UL

bool thp_configured(void);
size_t get_trans_hugepagesz(void);
size_t get_def_hugetlb_pagesz(void);
const struct vm_mem_backing_src_alias *vm_mem_backing_src_alias(uint32_t i);
size_t get_backing_src_pagesz(uint32_t i);
bool is_backing_src_hugetlb(uint32_t i);
void backing_src_help(const char *flag);
enum vm_mem_backing_src_type parse_backing_src_type(const char *type_name);
long get_run_delay(void);

/*
 * Whether or not the given source type is shared memory (as opposed to
 * anonymous).
 */
static inline bool backing_src_is_shared(enum vm_mem_backing_src_type t)
{
	return vm_mem_backing_src_alias(t)->flag & MAP_SHARED;
}

/* Aligns x up to the next multiple of size. Size must be a power of 2. */
static inline uint64_t align_up(uint64_t x, uint64_t size)
{
	uint64_t mask = size - 1;

	TEST_ASSERT(size != 0 && !(size & (size - 1)),
		    "size not a power of 2: %lu", size);
	return ((x + mask) & ~mask);
}

static inline uint64_t align_down(uint64_t x, uint64_t size)
{
	uint64_t x_aligned_up = align_up(x, size);

	if (x == x_aligned_up)
		return x;
	else
		return x_aligned_up - size;
}

static inline void *align_ptr_up(void *x, size_t size)
{
	return (void *)align_up((unsigned long)x, size);
}

int atoi_paranoid(const char *num_str);

static inline uint32_t atoi_positive(const char *name, const char *num_str)
{
	int num = atoi_paranoid(num_str);

	TEST_ASSERT(num > 0, "%s must be greater than 0, got '%s'", name, num_str);
	return num;
}

static inline uint32_t atoi_non_negative(const char *name, const char *num_str)
{
	int num = atoi_paranoid(num_str);

	TEST_ASSERT(num >= 0, "%s must be non-negative, got '%s'", name, num_str);
	return num;
}

<<<<<<< HEAD
int guest_vsnprintf(char *buf, int n, const char *fmt, va_list args);
int guest_snprintf(char *buf, int n, const char *fmt, ...);
=======
char *strdup_printf(const char *fmt, ...) __attribute__((format(printf, 1, 2), nonnull(1)));
>>>>>>> 47706939

#endif /* SELFTEST_KVM_TEST_UTIL_H */<|MERGE_RESOLUTION|>--- conflicted
+++ resolved
@@ -185,11 +185,9 @@
 	return num;
 }
 
-<<<<<<< HEAD
 int guest_vsnprintf(char *buf, int n, const char *fmt, va_list args);
 int guest_snprintf(char *buf, int n, const char *fmt, ...);
-=======
+
 char *strdup_printf(const char *fmt, ...) __attribute__((format(printf, 1, 2), nonnull(1)));
->>>>>>> 47706939
 
 #endif /* SELFTEST_KVM_TEST_UTIL_H */