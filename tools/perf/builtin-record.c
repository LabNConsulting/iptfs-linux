// SPDX-License-Identifier: GPL-2.0
/*
 * builtin-record.c
 *
 * Builtin record command: Record the profile of a workload
 * (or a CPU, or a PID) into the perf.data output file - for
 * later analysis via perf report.
 */
#include "builtin.h"

#include "perf.h"

#include "util/build-id.h"
#include "util/util.h"
#include <subcmd/parse-options.h>
#include "util/parse-events.h"
#include "util/config.h"

#include "util/callchain.h"
#include "util/cgroup.h"
#include "util/header.h"
#include "util/event.h"
#include "util/evlist.h"
#include "util/evsel.h"
#include "util/debug.h"
#include "util/drv_configs.h"
#include "util/session.h"
#include "util/tool.h"
#include "util/symbol.h"
#include "util/cpumap.h"
#include "util/thread_map.h"
#include "util/data.h"
#include "util/perf_regs.h"
#include "util/auxtrace.h"
#include "util/tsc.h"
#include "util/parse-branch-options.h"
#include "util/parse-regs-options.h"
#include "util/llvm-utils.h"
#include "util/bpf-loader.h"
#include "util/trigger.h"
#include "util/perf-hooks.h"
#include "util/time-utils.h"
#include "util/units.h"
#include "asm/bug.h"

#include <errno.h>
#include <inttypes.h>
#include <poll.h>
#include <unistd.h>
#include <sched.h>
#include <signal.h>
#include <sys/mman.h>
#include <sys/wait.h>
#include <linux/time64.h>

struct switch_output {
	bool		 enabled;
	bool		 signal;
	unsigned long	 size;
	unsigned long	 time;
	const char	*str;
	bool		 set;
};

struct record {
	struct perf_tool	tool;
	struct record_opts	opts;
	u64			bytes_written;
	struct perf_data	data;
	struct auxtrace_record	*itr;
	struct perf_evlist	*evlist;
	struct perf_session	*session;
	const char		*progname;
	int			realtime_prio;
	bool			no_buildid;
	bool			no_buildid_set;
	bool			no_buildid_cache;
	bool			no_buildid_cache_set;
	bool			buildid_all;
	bool			timestamp_filename;
	bool			timestamp_boundary;
	struct switch_output	switch_output;
	unsigned long long	samples;
};

static volatile int auxtrace_record__snapshot_started;
static DEFINE_TRIGGER(auxtrace_snapshot_trigger);
static DEFINE_TRIGGER(switch_output_trigger);

static bool switch_output_signal(struct record *rec)
{
	return rec->switch_output.signal &&
	       trigger_is_ready(&switch_output_trigger);
}

static bool switch_output_size(struct record *rec)
{
	return rec->switch_output.size &&
	       trigger_is_ready(&switch_output_trigger) &&
	       (rec->bytes_written >= rec->switch_output.size);
}

static bool switch_output_time(struct record *rec)
{
	return rec->switch_output.time &&
	       trigger_is_ready(&switch_output_trigger);
}

static int record__write(struct record *rec, void *bf, size_t size)
{
	if (perf_data__write(rec->session->data, bf, size) < 0) {
		pr_err("failed to write perf data, error: %m\n");
		return -1;
	}

	rec->bytes_written += size;

	if (switch_output_size(rec))
		trigger_hit(&switch_output_trigger);

	return 0;
}

static int process_synthesized_event(struct perf_tool *tool,
				     union perf_event *event,
				     struct perf_sample *sample __maybe_unused,
				     struct machine *machine __maybe_unused)
{
	struct record *rec = container_of(tool, struct record, tool);
	return record__write(rec, event, event->header.size);
}

static int record__pushfn(void *to, void *bf, size_t size)
{
	struct record *rec = to;

	rec->samples++;
	return record__write(rec, bf, size);
}

static volatile int done;
static volatile int signr = -1;
static volatile int child_finished;

static void sig_handler(int sig)
{
	if (sig == SIGCHLD)
		child_finished = 1;
	else
		signr = sig;

	done = 1;
}

static void sigsegv_handler(int sig)
{
	perf_hooks__recover();
	sighandler_dump_stack(sig);
}

static void record__sig_exit(void)
{
	if (signr == -1)
		return;

	signal(signr, SIG_DFL);
	raise(signr);
}

#ifdef HAVE_AUXTRACE_SUPPORT

static int record__process_auxtrace(struct perf_tool *tool,
				    union perf_event *event, void *data1,
				    size_t len1, void *data2, size_t len2)
{
	struct record *rec = container_of(tool, struct record, tool);
	struct perf_data *data = &rec->data;
	size_t padding;
	u8 pad[8] = {0};

	if (!perf_data__is_pipe(data)) {
		off_t file_offset;
		int fd = perf_data__fd(data);
		int err;

		file_offset = lseek(fd, 0, SEEK_CUR);
		if (file_offset == -1)
			return -1;
		err = auxtrace_index__auxtrace_event(&rec->session->auxtrace_index,
						     event, file_offset);
		if (err)
			return err;
	}

	/* event.auxtrace.size includes padding, see __auxtrace_mmap__read() */
	padding = (len1 + len2) & 7;
	if (padding)
		padding = 8 - padding;

	record__write(rec, event, event->header.size);
	record__write(rec, data1, len1);
	if (len2)
		record__write(rec, data2, len2);
	record__write(rec, &pad, padding);

	return 0;
}

static int record__auxtrace_mmap_read(struct record *rec,
				      struct auxtrace_mmap *mm)
{
	int ret;

	ret = auxtrace_mmap__read(mm, rec->itr, &rec->tool,
				  record__process_auxtrace);
	if (ret < 0)
		return ret;

	if (ret)
		rec->samples++;

	return 0;
}

static int record__auxtrace_mmap_read_snapshot(struct record *rec,
					       struct auxtrace_mmap *mm)
{
	int ret;

	ret = auxtrace_mmap__read_snapshot(mm, rec->itr, &rec->tool,
					   record__process_auxtrace,
					   rec->opts.auxtrace_snapshot_size);
	if (ret < 0)
		return ret;

	if (ret)
		rec->samples++;

	return 0;
}

static int record__auxtrace_read_snapshot_all(struct record *rec)
{
	int i;
	int rc = 0;

	for (i = 0; i < rec->evlist->nr_mmaps; i++) {
		struct auxtrace_mmap *mm =
				&rec->evlist->mmap[i].auxtrace_mmap;

		if (!mm->base)
			continue;

		if (record__auxtrace_mmap_read_snapshot(rec, mm) != 0) {
			rc = -1;
			goto out;
		}
	}
out:
	return rc;
}

static void record__read_auxtrace_snapshot(struct record *rec)
{
	pr_debug("Recording AUX area tracing snapshot\n");
	if (record__auxtrace_read_snapshot_all(rec) < 0) {
		trigger_error(&auxtrace_snapshot_trigger);
	} else {
		if (auxtrace_record__snapshot_finish(rec->itr))
			trigger_error(&auxtrace_snapshot_trigger);
		else
			trigger_ready(&auxtrace_snapshot_trigger);
	}
}

#else

static inline
int record__auxtrace_mmap_read(struct record *rec __maybe_unused,
			       struct auxtrace_mmap *mm __maybe_unused)
{
	return 0;
}

static inline
void record__read_auxtrace_snapshot(struct record *rec __maybe_unused)
{
}

static inline
int auxtrace_record__snapshot_start(struct auxtrace_record *itr __maybe_unused)
{
	return 0;
}

#endif

static int record__mmap_evlist(struct record *rec,
			       struct perf_evlist *evlist)
{
	struct record_opts *opts = &rec->opts;
	char msg[512];

	if (perf_evlist__mmap_ex(evlist, opts->mmap_pages,
				 opts->auxtrace_mmap_pages,
				 opts->auxtrace_snapshot_mode) < 0) {
		if (errno == EPERM) {
			pr_err("Permission error mapping pages.\n"
			       "Consider increasing "
			       "/proc/sys/kernel/perf_event_mlock_kb,\n"
			       "or try again with a smaller value of -m/--mmap_pages.\n"
			       "(current value: %u,%u)\n",
			       opts->mmap_pages, opts->auxtrace_mmap_pages);
			return -errno;
		} else {
			pr_err("failed to mmap with %d (%s)\n", errno,
				str_error_r(errno, msg, sizeof(msg)));
			if (errno)
				return -errno;
			else
				return -EINVAL;
		}
	}
	return 0;
}

static int record__mmap(struct record *rec)
{
	return record__mmap_evlist(rec, rec->evlist);
}

static int record__open(struct record *rec)
{
	char msg[BUFSIZ];
	struct perf_evsel *pos;
	struct perf_evlist *evlist = rec->evlist;
	struct perf_session *session = rec->session;
	struct record_opts *opts = &rec->opts;
	struct perf_evsel_config_term *err_term;
	int rc = 0;

	/*
	 * For initial_delay we need to add a dummy event so that we can track
	 * PERF_RECORD_MMAP while we wait for the initial delay to enable the
	 * real events, the ones asked by the user.
	 */
	if (opts->initial_delay) {
		if (perf_evlist__add_dummy(evlist))
			return -ENOMEM;

		pos = perf_evlist__first(evlist);
		pos->tracking = 0;
		pos = perf_evlist__last(evlist);
		pos->tracking = 1;
		pos->attr.enable_on_exec = 1;
	}

	perf_evlist__config(evlist, opts, &callchain_param);

	evlist__for_each_entry(evlist, pos) {
try_again:
		if (perf_evsel__open(pos, pos->cpus, pos->threads) < 0) {
			if (perf_evsel__fallback(pos, errno, msg, sizeof(msg))) {
				if (verbose > 0)
					ui__warning("%s\n", msg);
				goto try_again;
			}

			rc = -errno;
			perf_evsel__open_strerror(pos, &opts->target,
						  errno, msg, sizeof(msg));
			ui__error("%s\n", msg);
			goto out;
		}

		pos->supported = true;
	}

	if (perf_evlist__apply_filters(evlist, &pos)) {
		pr_err("failed to set filter \"%s\" on event %s with %d (%s)\n",
			pos->filter, perf_evsel__name(pos), errno,
			str_error_r(errno, msg, sizeof(msg)));
		rc = -1;
		goto out;
	}

	if (perf_evlist__apply_drv_configs(evlist, &pos, &err_term)) {
		pr_err("failed to set config \"%s\" on event %s with %d (%s)\n",
		      err_term->val.drv_cfg, perf_evsel__name(pos), errno,
		      str_error_r(errno, msg, sizeof(msg)));
		rc = -1;
		goto out;
	}

	rc = record__mmap(rec);
	if (rc)
		goto out;

	session->evlist = evlist;
	perf_session__set_id_hdr_size(session);
out:
	return rc;
}

static int process_sample_event(struct perf_tool *tool,
				union perf_event *event,
				struct perf_sample *sample,
				struct perf_evsel *evsel,
				struct machine *machine)
{
	struct record *rec = container_of(tool, struct record, tool);

	if (rec->evlist->first_sample_time == 0)
		rec->evlist->first_sample_time = sample->time;

	rec->evlist->last_sample_time = sample->time;

	if (rec->buildid_all)
		return 0;

	rec->samples++;
	return build_id__mark_dso_hit(tool, event, sample, evsel, machine);
}

static int process_buildids(struct record *rec)
{
	struct perf_data *data = &rec->data;
	struct perf_session *session = rec->session;

	if (data->size == 0)
		return 0;

	/*
	 * During this process, it'll load kernel map and replace the
	 * dso->long_name to a real pathname it found.  In this case
	 * we prefer the vmlinux path like
	 *   /lib/modules/3.16.4/build/vmlinux
	 *
	 * rather than build-id path (in debug directory).
	 *   $HOME/.debug/.build-id/f0/6e17aa50adf4d00b88925e03775de107611551
	 */
	symbol_conf.ignore_vmlinux_buildid = true;

	/*
	 * If --buildid-all is given, it marks all DSO regardless of hits,
	 * so no need to process samples. But if timestamp_boundary is enabled,
	 * it still needs to walk on all samples to get the timestamps of
	 * first/last samples.
	 */
	if (rec->buildid_all && !rec->timestamp_boundary)
		rec->tool.sample = NULL;

	return perf_session__process_events(session);
}

static void perf_event__synthesize_guest_os(struct machine *machine, void *data)
{
	int err;
	struct perf_tool *tool = data;
	/*
	 *As for guest kernel when processing subcommand record&report,
	 *we arrange module mmap prior to guest kernel mmap and trigger
	 *a preload dso because default guest module symbols are loaded
	 *from guest kallsyms instead of /lib/modules/XXX/XXX. This
	 *method is used to avoid symbol missing when the first addr is
	 *in module instead of in guest kernel.
	 */
	err = perf_event__synthesize_modules(tool, process_synthesized_event,
					     machine);
	if (err < 0)
		pr_err("Couldn't record guest kernel [%d]'s reference"
		       " relocation symbol.\n", machine->pid);

	/*
	 * We use _stext for guest kernel because guest kernel's /proc/kallsyms
	 * have no _text sometimes.
	 */
	err = perf_event__synthesize_kernel_mmap(tool, process_synthesized_event,
						 machine);
	if (err < 0)
		pr_err("Couldn't record guest kernel [%d]'s reference"
		       " relocation symbol.\n", machine->pid);
}

static struct perf_event_header finished_round_event = {
	.size = sizeof(struct perf_event_header),
	.type = PERF_RECORD_FINISHED_ROUND,
};

static int record__mmap_read_evlist(struct record *rec, struct perf_evlist *evlist,
				    bool overwrite)
{
	u64 bytes_written = rec->bytes_written;
	int i;
	int rc = 0;
	struct perf_mmap *maps;

	if (!evlist)
		return 0;

	maps = overwrite ? evlist->overwrite_mmap : evlist->mmap;
	if (!maps)
		return 0;

	if (overwrite && evlist->bkw_mmap_state != BKW_MMAP_DATA_PENDING)
		return 0;

	for (i = 0; i < evlist->nr_mmaps; i++) {
		struct auxtrace_mmap *mm = &maps[i].auxtrace_mmap;

		if (maps[i].base) {
<<<<<<< HEAD
			if (perf_mmap__push(&maps[i], evlist->overwrite, backward, rec, record__pushfn) != 0) {
=======
			if (perf_mmap__push(&maps[i], overwrite, rec, record__pushfn) != 0) {
>>>>>>> 661e50bc
				rc = -1;
				goto out;
			}
		}

		if (mm->base && !rec->opts.auxtrace_snapshot_mode &&
		    record__auxtrace_mmap_read(rec, mm) != 0) {
			rc = -1;
			goto out;
		}
	}

	/*
	 * Mark the round finished in case we wrote
	 * at least one event.
	 */
	if (bytes_written != rec->bytes_written)
		rc = record__write(rec, &finished_round_event, sizeof(finished_round_event));

	if (overwrite)
		perf_evlist__toggle_bkw_mmap(evlist, BKW_MMAP_EMPTY);
out:
	return rc;
}

static int record__mmap_read_all(struct record *rec)
{
	int err;

	err = record__mmap_read_evlist(rec, rec->evlist, false);
	if (err)
		return err;

	return record__mmap_read_evlist(rec, rec->evlist, true);
}

static void record__init_features(struct record *rec)
{
	struct perf_session *session = rec->session;
	int feat;

	for (feat = HEADER_FIRST_FEATURE; feat < HEADER_LAST_FEATURE; feat++)
		perf_header__set_feat(&session->header, feat);

	if (rec->no_buildid)
		perf_header__clear_feat(&session->header, HEADER_BUILD_ID);

	if (!have_tracepoints(&rec->evlist->entries))
		perf_header__clear_feat(&session->header, HEADER_TRACING_DATA);

	if (!rec->opts.branch_stack)
		perf_header__clear_feat(&session->header, HEADER_BRANCH_STACK);

	if (!rec->opts.full_auxtrace)
		perf_header__clear_feat(&session->header, HEADER_AUXTRACE);

	perf_header__clear_feat(&session->header, HEADER_STAT);
}

static void
record__finish_output(struct record *rec)
{
	struct perf_data *data = &rec->data;
	int fd = perf_data__fd(data);

	if (data->is_pipe)
		return;

	rec->session->header.data_size += rec->bytes_written;
	data->size = lseek(perf_data__fd(data), 0, SEEK_CUR);

	if (!rec->no_buildid) {
		process_buildids(rec);

		if (rec->buildid_all)
			dsos__hit_all(rec->session);
	}
	perf_session__write_header(rec->session, rec->evlist, fd, true);

	return;
}

static int record__synthesize_workload(struct record *rec, bool tail)
{
	int err;
	struct thread_map *thread_map;

	if (rec->opts.tail_synthesize != tail)
		return 0;

	thread_map = thread_map__new_by_tid(rec->evlist->workload.pid);
	if (thread_map == NULL)
		return -1;

	err = perf_event__synthesize_thread_map(&rec->tool, thread_map,
						 process_synthesized_event,
						 &rec->session->machines.host,
						 rec->opts.sample_address,
						 rec->opts.proc_map_timeout);
	thread_map__put(thread_map);
	return err;
}

static int record__synthesize(struct record *rec, bool tail);

static int
record__switch_output(struct record *rec, bool at_exit)
{
	struct perf_data *data = &rec->data;
	int fd, err;

	/* Same Size:      "2015122520103046"*/
	char timestamp[] = "InvalidTimestamp";

	record__synthesize(rec, true);
	if (target__none(&rec->opts.target))
		record__synthesize_workload(rec, true);

	rec->samples = 0;
	record__finish_output(rec);
	err = fetch_current_timestamp(timestamp, sizeof(timestamp));
	if (err) {
		pr_err("Failed to get current timestamp\n");
		return -EINVAL;
	}

	fd = perf_data__switch(data, timestamp,
				    rec->session->header.data_offset,
				    at_exit);
	if (fd >= 0 && !at_exit) {
		rec->bytes_written = 0;
		rec->session->header.data_size = 0;
	}

	if (!quiet)
		fprintf(stderr, "[ perf record: Dump %s.%s ]\n",
			data->file.path, timestamp);

	/* Output tracking events */
	if (!at_exit) {
		record__synthesize(rec, false);

		/*
		 * In 'perf record --switch-output' without -a,
		 * record__synthesize() in record__switch_output() won't
		 * generate tracking events because there's no thread_map
		 * in evlist. Which causes newly created perf.data doesn't
		 * contain map and comm information.
		 * Create a fake thread_map and directly call
		 * perf_event__synthesize_thread_map() for those events.
		 */
		if (target__none(&rec->opts.target))
			record__synthesize_workload(rec, false);
	}
	return fd;
}

static volatile int workload_exec_errno;

/*
 * perf_evlist__prepare_workload will send a SIGUSR1
 * if the fork fails, since we asked by setting its
 * want_signal to true.
 */
static void workload_exec_failed_signal(int signo __maybe_unused,
					siginfo_t *info,
					void *ucontext __maybe_unused)
{
	workload_exec_errno = info->si_value.sival_int;
	done = 1;
	child_finished = 1;
}

static void snapshot_sig_handler(int sig);
static void alarm_sig_handler(int sig);

int __weak
perf_event__synth_time_conv(const struct perf_event_mmap_page *pc __maybe_unused,
			    struct perf_tool *tool __maybe_unused,
			    perf_event__handler_t process __maybe_unused,
			    struct machine *machine __maybe_unused)
{
	return 0;
}

static const struct perf_event_mmap_page *
perf_evlist__pick_pc(struct perf_evlist *evlist)
{
	if (evlist) {
		if (evlist->mmap && evlist->mmap[0].base)
			return evlist->mmap[0].base;
		if (evlist->overwrite_mmap && evlist->overwrite_mmap[0].base)
			return evlist->overwrite_mmap[0].base;
	}
	return NULL;
}

static const struct perf_event_mmap_page *record__pick_pc(struct record *rec)
{
	const struct perf_event_mmap_page *pc;

	pc = perf_evlist__pick_pc(rec->evlist);
	if (pc)
		return pc;
	return NULL;
}

static int record__synthesize(struct record *rec, bool tail)
{
	struct perf_session *session = rec->session;
	struct machine *machine = &session->machines.host;
	struct perf_data *data = &rec->data;
	struct record_opts *opts = &rec->opts;
	struct perf_tool *tool = &rec->tool;
	int fd = perf_data__fd(data);
	int err = 0;

	if (rec->opts.tail_synthesize != tail)
		return 0;

	if (data->is_pipe) {
		err = perf_event__synthesize_features(
			tool, session, rec->evlist, process_synthesized_event);
		if (err < 0) {
			pr_err("Couldn't synthesize features.\n");
			return err;
		}

		err = perf_event__synthesize_attrs(tool, session,
						   process_synthesized_event);
		if (err < 0) {
			pr_err("Couldn't synthesize attrs.\n");
			goto out;
		}

		if (have_tracepoints(&rec->evlist->entries)) {
			/*
			 * FIXME err <= 0 here actually means that
			 * there were no tracepoints so its not really
			 * an error, just that we don't need to
			 * synthesize anything.  We really have to
			 * return this more properly and also
			 * propagate errors that now are calling die()
			 */
			err = perf_event__synthesize_tracing_data(tool,	fd, rec->evlist,
								  process_synthesized_event);
			if (err <= 0) {
				pr_err("Couldn't record tracing data.\n");
				goto out;
			}
			rec->bytes_written += err;
		}
	}

	err = perf_event__synth_time_conv(record__pick_pc(rec), tool,
					  process_synthesized_event, machine);
	if (err)
		goto out;

	if (rec->opts.full_auxtrace) {
		err = perf_event__synthesize_auxtrace_info(rec->itr, tool,
					session, process_synthesized_event);
		if (err)
			goto out;
	}

	if (!perf_evlist__exclude_kernel(rec->evlist)) {
		err = perf_event__synthesize_kernel_mmap(tool, process_synthesized_event,
							 machine);
		WARN_ONCE(err < 0, "Couldn't record kernel reference relocation symbol\n"
				   "Symbol resolution may be skewed if relocation was used (e.g. kexec).\n"
				   "Check /proc/kallsyms permission or run as root.\n");

		err = perf_event__synthesize_modules(tool, process_synthesized_event,
						     machine);
		WARN_ONCE(err < 0, "Couldn't record kernel module information.\n"
				   "Symbol resolution may be skewed if relocation was used (e.g. kexec).\n"
				   "Check /proc/modules permission or run as root.\n");
	}

	if (perf_guest) {
		machines__process_guests(&session->machines,
					 perf_event__synthesize_guest_os, tool);
	}

	err = perf_event__synthesize_extra_attr(&rec->tool,
						rec->evlist,
						process_synthesized_event,
						data->is_pipe);
	if (err)
		goto out;

	err = perf_event__synthesize_thread_map2(&rec->tool, rec->evlist->threads,
						 process_synthesized_event,
						NULL);
	if (err < 0) {
		pr_err("Couldn't synthesize thread map.\n");
		return err;
	}

	err = perf_event__synthesize_cpu_map(&rec->tool, rec->evlist->cpus,
					     process_synthesized_event, NULL);
	if (err < 0) {
		pr_err("Couldn't synthesize cpu map.\n");
		return err;
	}

	err = __machine__synthesize_threads(machine, tool, &opts->target, rec->evlist->threads,
					    process_synthesized_event, opts->sample_address,
					    opts->proc_map_timeout, 1);
out:
	return err;
}

static int __cmd_record(struct record *rec, int argc, const char **argv)
{
	int err;
	int status = 0;
	unsigned long waking = 0;
	const bool forks = argc > 0;
	struct machine *machine;
	struct perf_tool *tool = &rec->tool;
	struct record_opts *opts = &rec->opts;
	struct perf_data *data = &rec->data;
	struct perf_session *session;
	bool disabled = false, draining = false;
	int fd;

	rec->progname = argv[0];

	atexit(record__sig_exit);
	signal(SIGCHLD, sig_handler);
	signal(SIGINT, sig_handler);
	signal(SIGTERM, sig_handler);
	signal(SIGSEGV, sigsegv_handler);

	if (rec->opts.record_namespaces)
		tool->namespace_events = true;

	if (rec->opts.auxtrace_snapshot_mode || rec->switch_output.enabled) {
		signal(SIGUSR2, snapshot_sig_handler);
		if (rec->opts.auxtrace_snapshot_mode)
			trigger_on(&auxtrace_snapshot_trigger);
		if (rec->switch_output.enabled)
			trigger_on(&switch_output_trigger);
	} else {
		signal(SIGUSR2, SIG_IGN);
	}

	session = perf_session__new(data, false, tool);
	if (session == NULL) {
		pr_err("Perf session creation failed.\n");
		return -1;
	}

	fd = perf_data__fd(data);
	rec->session = session;

	record__init_features(rec);

	if (forks) {
		err = perf_evlist__prepare_workload(rec->evlist, &opts->target,
						    argv, data->is_pipe,
						    workload_exec_failed_signal);
		if (err < 0) {
			pr_err("Couldn't run the workload!\n");
			status = err;
			goto out_delete_session;
		}
	}

	if (record__open(rec) != 0) {
		err = -1;
		goto out_child;
	}

	err = bpf__apply_obj_config();
	if (err) {
		char errbuf[BUFSIZ];

		bpf__strerror_apply_obj_config(err, errbuf, sizeof(errbuf));
		pr_err("ERROR: Apply config to BPF failed: %s\n",
			 errbuf);
		goto out_child;
	}

	/*
	 * Normally perf_session__new would do this, but it doesn't have the
	 * evlist.
	 */
	if (rec->tool.ordered_events && !perf_evlist__sample_id_all(rec->evlist)) {
		pr_warning("WARNING: No sample_id_all support, falling back to unordered processing\n");
		rec->tool.ordered_events = false;
	}

	if (!rec->evlist->nr_groups)
		perf_header__clear_feat(&session->header, HEADER_GROUP_DESC);

	if (data->is_pipe) {
		err = perf_header__write_pipe(fd);
		if (err < 0)
			goto out_child;
	} else {
		err = perf_session__write_header(session, rec->evlist, fd, false);
		if (err < 0)
			goto out_child;
	}

	if (!rec->no_buildid
	    && !perf_header__has_feat(&session->header, HEADER_BUILD_ID)) {
		pr_err("Couldn't generate buildids. "
		       "Use --no-buildid to profile anyway.\n");
		err = -1;
		goto out_child;
	}

	machine = &session->machines.host;

	err = record__synthesize(rec, false);
	if (err < 0)
		goto out_child;

	if (rec->realtime_prio) {
		struct sched_param param;

		param.sched_priority = rec->realtime_prio;
		if (sched_setscheduler(0, SCHED_FIFO, &param)) {
			pr_err("Could not set realtime priority.\n");
			err = -1;
			goto out_child;
		}
	}

	/*
	 * When perf is starting the traced process, all the events
	 * (apart from group members) have enable_on_exec=1 set,
	 * so don't spoil it by prematurely enabling them.
	 */
	if (!target__none(&opts->target) && !opts->initial_delay)
		perf_evlist__enable(rec->evlist);

	/*
	 * Let the child rip
	 */
	if (forks) {
		union perf_event *event;
		pid_t tgid;

		event = malloc(sizeof(event->comm) + machine->id_hdr_size);
		if (event == NULL) {
			err = -ENOMEM;
			goto out_child;
		}

		/*
		 * Some H/W events are generated before COMM event
		 * which is emitted during exec(), so perf script
		 * cannot see a correct process name for those events.
		 * Synthesize COMM event to prevent it.
		 */
		tgid = perf_event__synthesize_comm(tool, event,
						   rec->evlist->workload.pid,
						   process_synthesized_event,
						   machine);
		free(event);

		if (tgid == -1)
			goto out_child;

		event = malloc(sizeof(event->namespaces) +
			       (NR_NAMESPACES * sizeof(struct perf_ns_link_info)) +
			       machine->id_hdr_size);
		if (event == NULL) {
			err = -ENOMEM;
			goto out_child;
		}

		/*
		 * Synthesize NAMESPACES event for the command specified.
		 */
		perf_event__synthesize_namespaces(tool, event,
						  rec->evlist->workload.pid,
						  tgid, process_synthesized_event,
						  machine);
		free(event);

		perf_evlist__start_workload(rec->evlist);
	}

	if (opts->initial_delay) {
		usleep(opts->initial_delay * USEC_PER_MSEC);
		perf_evlist__enable(rec->evlist);
	}

	trigger_ready(&auxtrace_snapshot_trigger);
	trigger_ready(&switch_output_trigger);
	perf_hooks__invoke_record_start();
	for (;;) {
		unsigned long long hits = rec->samples;

		/*
		 * rec->evlist->bkw_mmap_state is possible to be
		 * BKW_MMAP_EMPTY here: when done == true and
		 * hits != rec->samples in previous round.
		 *
		 * perf_evlist__toggle_bkw_mmap ensure we never
		 * convert BKW_MMAP_EMPTY to BKW_MMAP_DATA_PENDING.
		 */
		if (trigger_is_hit(&switch_output_trigger) || done || draining)
			perf_evlist__toggle_bkw_mmap(rec->evlist, BKW_MMAP_DATA_PENDING);

		if (record__mmap_read_all(rec) < 0) {
			trigger_error(&auxtrace_snapshot_trigger);
			trigger_error(&switch_output_trigger);
			err = -1;
			goto out_child;
		}

		if (auxtrace_record__snapshot_started) {
			auxtrace_record__snapshot_started = 0;
			if (!trigger_is_error(&auxtrace_snapshot_trigger))
				record__read_auxtrace_snapshot(rec);
			if (trigger_is_error(&auxtrace_snapshot_trigger)) {
				pr_err("AUX area tracing snapshot failed\n");
				err = -1;
				goto out_child;
			}
		}

		if (trigger_is_hit(&switch_output_trigger)) {
			/*
			 * If switch_output_trigger is hit, the data in
			 * overwritable ring buffer should have been collected,
			 * so bkw_mmap_state should be set to BKW_MMAP_EMPTY.
			 *
			 * If SIGUSR2 raise after or during record__mmap_read_all(),
			 * record__mmap_read_all() didn't collect data from
			 * overwritable ring buffer. Read again.
			 */
			if (rec->evlist->bkw_mmap_state == BKW_MMAP_RUNNING)
				continue;
			trigger_ready(&switch_output_trigger);

			/*
			 * Reenable events in overwrite ring buffer after
			 * record__mmap_read_all(): we should have collected
			 * data from it.
			 */
			perf_evlist__toggle_bkw_mmap(rec->evlist, BKW_MMAP_RUNNING);

			if (!quiet)
				fprintf(stderr, "[ perf record: dump data: Woken up %ld times ]\n",
					waking);
			waking = 0;
			fd = record__switch_output(rec, false);
			if (fd < 0) {
				pr_err("Failed to switch to new file\n");
				trigger_error(&switch_output_trigger);
				err = fd;
				goto out_child;
			}

			/* re-arm the alarm */
			if (rec->switch_output.time)
				alarm(rec->switch_output.time);
		}

		if (hits == rec->samples) {
			if (done || draining)
				break;
			err = perf_evlist__poll(rec->evlist, -1);
			/*
			 * Propagate error, only if there's any. Ignore positive
			 * number of returned events and interrupt error.
			 */
			if (err > 0 || (err < 0 && errno == EINTR))
				err = 0;
			waking++;

			if (perf_evlist__filter_pollfd(rec->evlist, POLLERR | POLLHUP) == 0)
				draining = true;
		}

		/*
		 * When perf is starting the traced process, at the end events
		 * die with the process and we wait for that. Thus no need to
		 * disable events in this case.
		 */
		if (done && !disabled && !target__none(&opts->target)) {
			trigger_off(&auxtrace_snapshot_trigger);
			perf_evlist__disable(rec->evlist);
			disabled = true;
		}
	}
	trigger_off(&auxtrace_snapshot_trigger);
	trigger_off(&switch_output_trigger);

	if (forks && workload_exec_errno) {
		char msg[STRERR_BUFSIZE];
		const char *emsg = str_error_r(workload_exec_errno, msg, sizeof(msg));
		pr_err("Workload failed: %s\n", emsg);
		err = -1;
		goto out_child;
	}

	if (!quiet)
		fprintf(stderr, "[ perf record: Woken up %ld times to write data ]\n", waking);

	if (target__none(&rec->opts.target))
		record__synthesize_workload(rec, true);

out_child:
	if (forks) {
		int exit_status;

		if (!child_finished)
			kill(rec->evlist->workload.pid, SIGTERM);

		wait(&exit_status);

		if (err < 0)
			status = err;
		else if (WIFEXITED(exit_status))
			status = WEXITSTATUS(exit_status);
		else if (WIFSIGNALED(exit_status))
			signr = WTERMSIG(exit_status);
	} else
		status = err;

	record__synthesize(rec, true);
	/* this will be recalculated during process_buildids() */
	rec->samples = 0;

	if (!err) {
		if (!rec->timestamp_filename) {
			record__finish_output(rec);
		} else {
			fd = record__switch_output(rec, true);
			if (fd < 0) {
				status = fd;
				goto out_delete_session;
			}
		}
	}

	perf_hooks__invoke_record_end();

	if (!err && !quiet) {
		char samples[128];
		const char *postfix = rec->timestamp_filename ?
					".<timestamp>" : "";

		if (rec->samples && !rec->opts.full_auxtrace)
			scnprintf(samples, sizeof(samples),
				  " (%" PRIu64 " samples)", rec->samples);
		else
			samples[0] = '\0';

		fprintf(stderr,	"[ perf record: Captured and wrote %.3f MB %s%s%s ]\n",
			perf_data__size(data) / 1024.0 / 1024.0,
			data->file.path, postfix, samples);
	}

out_delete_session:
	perf_session__delete(session);
	return status;
}

static void callchain_debug(struct callchain_param *callchain)
{
	static const char *str[CALLCHAIN_MAX] = { "NONE", "FP", "DWARF", "LBR" };

	pr_debug("callchain: type %s\n", str[callchain->record_mode]);

	if (callchain->record_mode == CALLCHAIN_DWARF)
		pr_debug("callchain: stack dump size %d\n",
			 callchain->dump_size);
}

int record_opts__parse_callchain(struct record_opts *record,
				 struct callchain_param *callchain,
				 const char *arg, bool unset)
{
	int ret;
	callchain->enabled = !unset;

	/* --no-call-graph */
	if (unset) {
		callchain->record_mode = CALLCHAIN_NONE;
		pr_debug("callchain: disabled\n");
		return 0;
	}

	ret = parse_callchain_record_opt(arg, callchain);
	if (!ret) {
		/* Enable data address sampling for DWARF unwind. */
		if (callchain->record_mode == CALLCHAIN_DWARF)
			record->sample_address = true;
		callchain_debug(callchain);
	}

	return ret;
}

int record_parse_callchain_opt(const struct option *opt,
			       const char *arg,
			       int unset)
{
	return record_opts__parse_callchain(opt->value, &callchain_param, arg, unset);
}

int record_callchain_opt(const struct option *opt,
			 const char *arg __maybe_unused,
			 int unset __maybe_unused)
{
	struct callchain_param *callchain = opt->value;

	callchain->enabled = true;

	if (callchain->record_mode == CALLCHAIN_NONE)
		callchain->record_mode = CALLCHAIN_FP;

	callchain_debug(callchain);
	return 0;
}

static int perf_record_config(const char *var, const char *value, void *cb)
{
	struct record *rec = cb;

	if (!strcmp(var, "record.build-id")) {
		if (!strcmp(value, "cache"))
			rec->no_buildid_cache = false;
		else if (!strcmp(value, "no-cache"))
			rec->no_buildid_cache = true;
		else if (!strcmp(value, "skip"))
			rec->no_buildid = true;
		else
			return -1;
		return 0;
	}
	if (!strcmp(var, "record.call-graph"))
		var = "call-graph.record-mode"; /* fall-through */

	return perf_default_config(var, value, cb);
}

struct clockid_map {
	const char *name;
	int clockid;
};

#define CLOCKID_MAP(n, c)	\
	{ .name = n, .clockid = (c), }

#define CLOCKID_END	{ .name = NULL, }


/*
 * Add the missing ones, we need to build on many distros...
 */
#ifndef CLOCK_MONOTONIC_RAW
#define CLOCK_MONOTONIC_RAW 4
#endif
#ifndef CLOCK_BOOTTIME
#define CLOCK_BOOTTIME 7
#endif
#ifndef CLOCK_TAI
#define CLOCK_TAI 11
#endif

static const struct clockid_map clockids[] = {
	/* available for all events, NMI safe */
	CLOCKID_MAP("monotonic", CLOCK_MONOTONIC),
	CLOCKID_MAP("monotonic_raw", CLOCK_MONOTONIC_RAW),

	/* available for some events */
	CLOCKID_MAP("realtime", CLOCK_REALTIME),
	CLOCKID_MAP("boottime", CLOCK_BOOTTIME),
	CLOCKID_MAP("tai", CLOCK_TAI),

	/* available for the lazy */
	CLOCKID_MAP("mono", CLOCK_MONOTONIC),
	CLOCKID_MAP("raw", CLOCK_MONOTONIC_RAW),
	CLOCKID_MAP("real", CLOCK_REALTIME),
	CLOCKID_MAP("boot", CLOCK_BOOTTIME),

	CLOCKID_END,
};

static int parse_clockid(const struct option *opt, const char *str, int unset)
{
	struct record_opts *opts = (struct record_opts *)opt->value;
	const struct clockid_map *cm;
	const char *ostr = str;

	if (unset) {
		opts->use_clockid = 0;
		return 0;
	}

	/* no arg passed */
	if (!str)
		return 0;

	/* no setting it twice */
	if (opts->use_clockid)
		return -1;

	opts->use_clockid = true;

	/* if its a number, we're done */
	if (sscanf(str, "%d", &opts->clockid) == 1)
		return 0;

	/* allow a "CLOCK_" prefix to the name */
	if (!strncasecmp(str, "CLOCK_", 6))
		str += 6;

	for (cm = clockids; cm->name; cm++) {
		if (!strcasecmp(str, cm->name)) {
			opts->clockid = cm->clockid;
			return 0;
		}
	}

	opts->use_clockid = false;
	ui__warning("unknown clockid %s, check man page\n", ostr);
	return -1;
}

static int record__parse_mmap_pages(const struct option *opt,
				    const char *str,
				    int unset __maybe_unused)
{
	struct record_opts *opts = opt->value;
	char *s, *p;
	unsigned int mmap_pages;
	int ret;

	if (!str)
		return -EINVAL;

	s = strdup(str);
	if (!s)
		return -ENOMEM;

	p = strchr(s, ',');
	if (p)
		*p = '\0';

	if (*s) {
		ret = __perf_evlist__parse_mmap_pages(&mmap_pages, s);
		if (ret)
			goto out_free;
		opts->mmap_pages = mmap_pages;
	}

	if (!p) {
		ret = 0;
		goto out_free;
	}

	ret = __perf_evlist__parse_mmap_pages(&mmap_pages, p + 1);
	if (ret)
		goto out_free;

	opts->auxtrace_mmap_pages = mmap_pages;

out_free:
	free(s);
	return ret;
}

static void switch_output_size_warn(struct record *rec)
{
	u64 wakeup_size = perf_evlist__mmap_size(rec->opts.mmap_pages);
	struct switch_output *s = &rec->switch_output;

	wakeup_size /= 2;

	if (s->size < wakeup_size) {
		char buf[100];

		unit_number__scnprintf(buf, sizeof(buf), wakeup_size);
		pr_warning("WARNING: switch-output data size lower than "
			   "wakeup kernel buffer size (%s) "
			   "expect bigger perf.data sizes\n", buf);
	}
}

static int switch_output_setup(struct record *rec)
{
	struct switch_output *s = &rec->switch_output;
	static struct parse_tag tags_size[] = {
		{ .tag  = 'B', .mult = 1       },
		{ .tag  = 'K', .mult = 1 << 10 },
		{ .tag  = 'M', .mult = 1 << 20 },
		{ .tag  = 'G', .mult = 1 << 30 },
		{ .tag  = 0 },
	};
	static struct parse_tag tags_time[] = {
		{ .tag  = 's', .mult = 1        },
		{ .tag  = 'm', .mult = 60       },
		{ .tag  = 'h', .mult = 60*60    },
		{ .tag  = 'd', .mult = 60*60*24 },
		{ .tag  = 0 },
	};
	unsigned long val;

	if (!s->set)
		return 0;

	if (!strcmp(s->str, "signal")) {
		s->signal = true;
		pr_debug("switch-output with SIGUSR2 signal\n");
		goto enabled;
	}

	val = parse_tag_value(s->str, tags_size);
	if (val != (unsigned long) -1) {
		s->size = val;
		pr_debug("switch-output with %s size threshold\n", s->str);
		goto enabled;
	}

	val = parse_tag_value(s->str, tags_time);
	if (val != (unsigned long) -1) {
		s->time = val;
		pr_debug("switch-output with %s time threshold (%lu seconds)\n",
			 s->str, s->time);
		goto enabled;
	}

	return -1;

enabled:
	rec->timestamp_filename = true;
	s->enabled              = true;

	if (s->size && !rec->opts.no_buffering)
		switch_output_size_warn(rec);

	return 0;
}

static const char * const __record_usage[] = {
	"perf record [<options>] [<command>]",
	"perf record [<options>] -- <command> [<options>]",
	NULL
};
const char * const *record_usage = __record_usage;

/*
 * XXX Ideally would be local to cmd_record() and passed to a record__new
 * because we need to have access to it in record__exit, that is called
 * after cmd_record() exits, but since record_options need to be accessible to
 * builtin-script, leave it here.
 *
 * At least we don't ouch it in all the other functions here directly.
 *
 * Just say no to tons of global variables, sigh.
 */
static struct record record = {
	.opts = {
		.sample_time	     = true,
		.mmap_pages	     = UINT_MAX,
		.user_freq	     = UINT_MAX,
		.user_interval	     = ULLONG_MAX,
		.freq		     = 4000,
		.target		     = {
			.uses_mmap   = true,
			.default_per_cpu = true,
		},
		.proc_map_timeout     = 500,
	},
	.tool = {
		.sample		= process_sample_event,
		.fork		= perf_event__process_fork,
		.exit		= perf_event__process_exit,
		.comm		= perf_event__process_comm,
		.namespaces	= perf_event__process_namespaces,
		.mmap		= perf_event__process_mmap,
		.mmap2		= perf_event__process_mmap2,
		.ordered_events	= true,
	},
};

const char record_callchain_help[] = CALLCHAIN_RECORD_HELP
	"\n\t\t\t\tDefault: fp";

static bool dry_run;

/*
 * XXX Will stay a global variable till we fix builtin-script.c to stop messing
 * with it and switch to use the library functions in perf_evlist that came
 * from builtin-record.c, i.e. use record_opts,
 * perf_evlist__prepare_workload, etc instead of fork+exec'in 'perf record',
 * using pipes, etc.
 */
static struct option __record_options[] = {
	OPT_CALLBACK('e', "event", &record.evlist, "event",
		     "event selector. use 'perf list' to list available events",
		     parse_events_option),
	OPT_CALLBACK(0, "filter", &record.evlist, "filter",
		     "event filter", parse_filter),
	OPT_CALLBACK_NOOPT(0, "exclude-perf", &record.evlist,
			   NULL, "don't record events from perf itself",
			   exclude_perf),
	OPT_STRING('p', "pid", &record.opts.target.pid, "pid",
		    "record events on existing process id"),
	OPT_STRING('t', "tid", &record.opts.target.tid, "tid",
		    "record events on existing thread id"),
	OPT_INTEGER('r', "realtime", &record.realtime_prio,
		    "collect data with this RT SCHED_FIFO priority"),
	OPT_BOOLEAN(0, "no-buffering", &record.opts.no_buffering,
		    "collect data without buffering"),
	OPT_BOOLEAN('R', "raw-samples", &record.opts.raw_samples,
		    "collect raw sample records from all opened counters"),
	OPT_BOOLEAN('a', "all-cpus", &record.opts.target.system_wide,
			    "system-wide collection from all CPUs"),
	OPT_STRING('C', "cpu", &record.opts.target.cpu_list, "cpu",
		    "list of cpus to monitor"),
	OPT_U64('c', "count", &record.opts.user_interval, "event period to sample"),
	OPT_STRING('o', "output", &record.data.file.path, "file",
		    "output file name"),
	OPT_BOOLEAN_SET('i', "no-inherit", &record.opts.no_inherit,
			&record.opts.no_inherit_set,
			"child tasks do not inherit counters"),
	OPT_BOOLEAN(0, "tail-synthesize", &record.opts.tail_synthesize,
		    "synthesize non-sample events at the end of output"),
	OPT_BOOLEAN(0, "overwrite", &record.opts.overwrite, "use overwrite mode"),
	OPT_UINTEGER('F', "freq", &record.opts.user_freq, "profile at this frequency"),
	OPT_CALLBACK('m', "mmap-pages", &record.opts, "pages[,pages]",
		     "number of mmap data pages and AUX area tracing mmap pages",
		     record__parse_mmap_pages),
	OPT_BOOLEAN(0, "group", &record.opts.group,
		    "put the counters into a counter group"),
	OPT_CALLBACK_NOOPT('g', NULL, &callchain_param,
			   NULL, "enables call-graph recording" ,
			   &record_callchain_opt),
	OPT_CALLBACK(0, "call-graph", &record.opts,
		     "record_mode[,record_size]", record_callchain_help,
		     &record_parse_callchain_opt),
	OPT_INCR('v', "verbose", &verbose,
		    "be more verbose (show counter open errors, etc)"),
	OPT_BOOLEAN('q', "quiet", &quiet, "don't print any message"),
	OPT_BOOLEAN('s', "stat", &record.opts.inherit_stat,
		    "per thread counts"),
	OPT_BOOLEAN('d', "data", &record.opts.sample_address, "Record the sample addresses"),
	OPT_BOOLEAN(0, "phys-data", &record.opts.sample_phys_addr,
		    "Record the sample physical addresses"),
	OPT_BOOLEAN(0, "sample-cpu", &record.opts.sample_cpu, "Record the sample cpu"),
	OPT_BOOLEAN_SET('T', "timestamp", &record.opts.sample_time,
			&record.opts.sample_time_set,
			"Record the sample timestamps"),
	OPT_BOOLEAN_SET('P', "period", &record.opts.period, &record.opts.period_set,
			"Record the sample period"),
	OPT_BOOLEAN('n', "no-samples", &record.opts.no_samples,
		    "don't sample"),
	OPT_BOOLEAN_SET('N', "no-buildid-cache", &record.no_buildid_cache,
			&record.no_buildid_cache_set,
			"do not update the buildid cache"),
	OPT_BOOLEAN_SET('B', "no-buildid", &record.no_buildid,
			&record.no_buildid_set,
			"do not collect buildids in perf.data"),
	OPT_CALLBACK('G', "cgroup", &record.evlist, "name",
		     "monitor event in cgroup name only",
		     parse_cgroups),
	OPT_UINTEGER('D', "delay", &record.opts.initial_delay,
		  "ms to wait before starting measurement after program start"),
	OPT_STRING('u', "uid", &record.opts.target.uid_str, "user",
		   "user to profile"),

	OPT_CALLBACK_NOOPT('b', "branch-any", &record.opts.branch_stack,
		     "branch any", "sample any taken branches",
		     parse_branch_stack),

	OPT_CALLBACK('j', "branch-filter", &record.opts.branch_stack,
		     "branch filter mask", "branch stack filter modes",
		     parse_branch_stack),
	OPT_BOOLEAN('W', "weight", &record.opts.sample_weight,
		    "sample by weight (on special events only)"),
	OPT_BOOLEAN(0, "transaction", &record.opts.sample_transaction,
		    "sample transaction flags (special events only)"),
	OPT_BOOLEAN(0, "per-thread", &record.opts.target.per_thread,
		    "use per-thread mmaps"),
	OPT_CALLBACK_OPTARG('I', "intr-regs", &record.opts.sample_intr_regs, NULL, "any register",
		    "sample selected machine registers on interrupt,"
		    " use -I ? to list register names", parse_regs),
	OPT_CALLBACK_OPTARG(0, "user-regs", &record.opts.sample_user_regs, NULL, "any register",
		    "sample selected machine registers on interrupt,"
		    " use -I ? to list register names", parse_regs),
	OPT_BOOLEAN(0, "running-time", &record.opts.running_time,
		    "Record running/enabled time of read (:S) events"),
	OPT_CALLBACK('k', "clockid", &record.opts,
	"clockid", "clockid to use for events, see clock_gettime()",
	parse_clockid),
	OPT_STRING_OPTARG('S', "snapshot", &record.opts.auxtrace_snapshot_opts,
			  "opts", "AUX area tracing Snapshot Mode", ""),
	OPT_UINTEGER(0, "proc-map-timeout", &record.opts.proc_map_timeout,
			"per thread proc mmap processing timeout in ms"),
	OPT_BOOLEAN(0, "namespaces", &record.opts.record_namespaces,
		    "Record namespaces events"),
	OPT_BOOLEAN(0, "switch-events", &record.opts.record_switch_events,
		    "Record context switch events"),
	OPT_BOOLEAN_FLAG(0, "all-kernel", &record.opts.all_kernel,
			 "Configure all used events to run in kernel space.",
			 PARSE_OPT_EXCLUSIVE),
	OPT_BOOLEAN_FLAG(0, "all-user", &record.opts.all_user,
			 "Configure all used events to run in user space.",
			 PARSE_OPT_EXCLUSIVE),
	OPT_STRING(0, "clang-path", &llvm_param.clang_path, "clang path",
		   "clang binary to use for compiling BPF scriptlets"),
	OPT_STRING(0, "clang-opt", &llvm_param.clang_opt, "clang options",
		   "options passed to clang when compiling BPF scriptlets"),
	OPT_STRING(0, "vmlinux", &symbol_conf.vmlinux_name,
		   "file", "vmlinux pathname"),
	OPT_BOOLEAN(0, "buildid-all", &record.buildid_all,
		    "Record build-id of all DSOs regardless of hits"),
	OPT_BOOLEAN(0, "timestamp-filename", &record.timestamp_filename,
		    "append timestamp to output filename"),
	OPT_BOOLEAN(0, "timestamp-boundary", &record.timestamp_boundary,
		    "Record timestamp boundary (time of first/last samples)"),
	OPT_STRING_OPTARG_SET(0, "switch-output", &record.switch_output.str,
			  &record.switch_output.set, "signal,size,time",
			  "Switch output when receive SIGUSR2 or cross size,time threshold",
			  "signal"),
	OPT_BOOLEAN(0, "dry-run", &dry_run,
		    "Parse options then exit"),
	OPT_END()
};

struct option *record_options = __record_options;

int cmd_record(int argc, const char **argv)
{
	int err;
	struct record *rec = &record;
	char errbuf[BUFSIZ];

#ifndef HAVE_LIBBPF_SUPPORT
# define set_nobuild(s, l, c) set_option_nobuild(record_options, s, l, "NO_LIBBPF=1", c)
	set_nobuild('\0', "clang-path", true);
	set_nobuild('\0', "clang-opt", true);
# undef set_nobuild
#endif

#ifndef HAVE_BPF_PROLOGUE
# if !defined (HAVE_DWARF_SUPPORT)
#  define REASON  "NO_DWARF=1"
# elif !defined (HAVE_LIBBPF_SUPPORT)
#  define REASON  "NO_LIBBPF=1"
# else
#  define REASON  "this architecture doesn't support BPF prologue"
# endif
# define set_nobuild(s, l, c) set_option_nobuild(record_options, s, l, REASON, c)
	set_nobuild('\0', "vmlinux", true);
# undef set_nobuild
# undef REASON
#endif

	rec->evlist = perf_evlist__new();
	if (rec->evlist == NULL)
		return -ENOMEM;

	err = perf_config(perf_record_config, rec);
	if (err)
		return err;

	argc = parse_options(argc, argv, record_options, record_usage,
			    PARSE_OPT_STOP_AT_NON_OPTION);
	if (quiet)
		perf_quiet_option();

	/* Make system wide (-a) the default target. */
	if (!argc && target__none(&rec->opts.target))
		rec->opts.target.system_wide = true;

	if (nr_cgroups && !rec->opts.target.system_wide) {
		usage_with_options_msg(record_usage, record_options,
			"cgroup monitoring only available in system-wide mode");

	}
	if (rec->opts.record_switch_events &&
	    !perf_can_record_switch_events()) {
		ui__error("kernel does not support recording context switch events\n");
		parse_options_usage(record_usage, record_options, "switch-events", 0);
		return -EINVAL;
	}

	if (switch_output_setup(rec)) {
		parse_options_usage(record_usage, record_options, "switch-output", 0);
		return -EINVAL;
	}

	if (rec->switch_output.time) {
		signal(SIGALRM, alarm_sig_handler);
		alarm(rec->switch_output.time);
	}

	if (!rec->itr) {
		rec->itr = auxtrace_record__init(rec->evlist, &err);
		if (err)
			goto out;
	}

	err = auxtrace_parse_snapshot_options(rec->itr, &rec->opts,
					      rec->opts.auxtrace_snapshot_opts);
	if (err)
		goto out;

	/*
	 * Allow aliases to facilitate the lookup of symbols for address
	 * filters. Refer to auxtrace_parse_filters().
	 */
	symbol_conf.allow_aliases = true;

	symbol__init(NULL);

	err = auxtrace_parse_filters(rec->evlist);
	if (err)
		goto out;

	if (dry_run)
		goto out;

	err = bpf__setup_stdout(rec->evlist);
	if (err) {
		bpf__strerror_setup_stdout(rec->evlist, err, errbuf, sizeof(errbuf));
		pr_err("ERROR: Setup BPF stdout failed: %s\n",
			 errbuf);
		goto out;
	}

	err = -ENOMEM;

	if (symbol_conf.kptr_restrict && !perf_evlist__exclude_kernel(rec->evlist))
		pr_warning(
"WARNING: Kernel address maps (/proc/{kallsyms,modules}) are restricted,\n"
"check /proc/sys/kernel/kptr_restrict.\n\n"
"Samples in kernel functions may not be resolved if a suitable vmlinux\n"
"file is not found in the buildid cache or in the vmlinux path.\n\n"
"Samples in kernel modules won't be resolved at all.\n\n"
"If some relocation was applied (e.g. kexec) symbols may be misresolved\n"
"even with a suitable vmlinux or kallsyms file.\n\n");

	if (rec->no_buildid_cache || rec->no_buildid) {
		disable_buildid_cache();
	} else if (rec->switch_output.enabled) {
		/*
		 * In 'perf record --switch-output', disable buildid
		 * generation by default to reduce data file switching
		 * overhead. Still generate buildid if they are required
		 * explicitly using
		 *
		 *  perf record --switch-output --no-no-buildid \
		 *              --no-no-buildid-cache
		 *
		 * Following code equals to:
		 *
		 * if ((rec->no_buildid || !rec->no_buildid_set) &&
		 *     (rec->no_buildid_cache || !rec->no_buildid_cache_set))
		 *         disable_buildid_cache();
		 */
		bool disable = true;

		if (rec->no_buildid_set && !rec->no_buildid)
			disable = false;
		if (rec->no_buildid_cache_set && !rec->no_buildid_cache)
			disable = false;
		if (disable) {
			rec->no_buildid = true;
			rec->no_buildid_cache = true;
			disable_buildid_cache();
		}
	}

	if (record.opts.overwrite)
		record.opts.tail_synthesize = true;

	if (rec->evlist->nr_entries == 0 &&
	    __perf_evlist__add_default(rec->evlist, !record.opts.no_samples) < 0) {
		pr_err("Not enough memory for event selector list\n");
		goto out;
	}

	if (rec->opts.target.tid && !rec->opts.no_inherit_set)
		rec->opts.no_inherit = true;

	err = target__validate(&rec->opts.target);
	if (err) {
		target__strerror(&rec->opts.target, err, errbuf, BUFSIZ);
		ui__warning("%s", errbuf);
	}

	err = target__parse_uid(&rec->opts.target);
	if (err) {
		int saved_errno = errno;

		target__strerror(&rec->opts.target, err, errbuf, BUFSIZ);
		ui__error("%s", errbuf);

		err = -saved_errno;
		goto out;
	}

	/* Enable ignoring missing threads when -u/-p option is defined. */
	rec->opts.ignore_missing_thread = rec->opts.target.uid != UINT_MAX || rec->opts.target.pid;

	err = -ENOMEM;
	if (perf_evlist__create_maps(rec->evlist, &rec->opts.target) < 0)
		usage_with_options(record_usage, record_options);

	err = auxtrace_record__options(rec->itr, rec->evlist, &rec->opts);
	if (err)
		goto out;

	/*
	 * We take all buildids when the file contains
	 * AUX area tracing data because we do not decode the
	 * trace because it would take too long.
	 */
	if (rec->opts.full_auxtrace)
		rec->buildid_all = true;

	if (record_opts__config(&rec->opts)) {
		err = -EINVAL;
		goto out;
	}

	err = __cmd_record(&record, argc, argv);
out:
	perf_evlist__delete(rec->evlist);
	symbol__exit();
	auxtrace_record__free(rec->itr);
	return err;
}

static void snapshot_sig_handler(int sig __maybe_unused)
{
	struct record *rec = &record;

	if (trigger_is_ready(&auxtrace_snapshot_trigger)) {
		trigger_hit(&auxtrace_snapshot_trigger);
		auxtrace_record__snapshot_started = 1;
		if (auxtrace_record__snapshot_start(record.itr))
			trigger_error(&auxtrace_snapshot_trigger);
	}

	if (switch_output_signal(rec))
		trigger_hit(&switch_output_trigger);
}

static void alarm_sig_handler(int sig __maybe_unused)
{
	struct record *rec = &record;

	if (switch_output_time(rec))
		trigger_hit(&switch_output_trigger);
}<|MERGE_RESOLUTION|>--- conflicted
+++ resolved
@@ -509,11 +509,7 @@
 		struct auxtrace_mmap *mm = &maps[i].auxtrace_mmap;
 
 		if (maps[i].base) {
-<<<<<<< HEAD
-			if (perf_mmap__push(&maps[i], evlist->overwrite, backward, rec, record__pushfn) != 0) {
-=======
 			if (perf_mmap__push(&maps[i], overwrite, rec, record__pushfn) != 0) {
->>>>>>> 661e50bc
 				rc = -1;
 				goto out;
 			}
