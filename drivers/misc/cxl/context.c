--- conflicted
+++ resolved
@@ -189,12 +189,6 @@
 	afu_release_irqs(ctx);
 	flush_work(&ctx->fault_work); /* Only needed for dedicated process */
 	wake_up_all(&ctx->wq);
-
-	/* Release Problem State Area mapping */
-	mutex_lock(&ctx->mapping_lock);
-	if (ctx->mapping)
-		unmap_mapping_range(ctx->mapping, 0, 0, 1);
-	mutex_unlock(&ctx->mapping_lock);
 }
 
 /*
@@ -223,8 +217,6 @@
 		 * created and torn down after the IDR removed
 		 */
 		__detach_context(ctx);
-<<<<<<< HEAD
-=======
 
 		/*
 		 * We are force detaching - remove any active PSA mappings so
@@ -236,7 +228,6 @@
 		if (ctx->mapping)
 			unmap_mapping_range(ctx->mapping, 0, 0, 1);
 		mutex_unlock(&ctx->mapping_lock);
->>>>>>> 59343cd7
 	}
 	mutex_unlock(&afu->contexts_lock);
 }
