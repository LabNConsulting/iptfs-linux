/*
 * Copyright © 2014-2017 Intel Corporation
 *
 * Permission is hereby granted, free of charge, to any person obtaining a
 * copy of this software and associated documentation files (the "Software"),
 * to deal in the Software without restriction, including without limitation
 * the rights to use, copy, modify, merge, publish, distribute, sublicense,
 * and/or sell copies of the Software, and to permit persons to whom the
 * Software is furnished to do so, subject to the following conditions:
 *
 * The above copyright notice and this permission notice (including the next
 * paragraph) shall be included in all copies or substantial portions of the
 * Software.
 *
 * THE SOFTWARE IS PROVIDED "AS IS", WITHOUT WARRANTY OF ANY KIND, EXPRESS OR
 * IMPLIED, INCLUDING BUT NOT LIMITED TO THE WARRANTIES OF MERCHANTABILITY,
 * FITNESS FOR A PARTICULAR PURPOSE AND NONINFRINGEMENT.  IN NO EVENT SHALL
 * THE AUTHORS OR COPYRIGHT HOLDERS BE LIABLE FOR ANY CLAIM, DAMAGES OR OTHER
 * LIABILITY, WHETHER IN AN ACTION OF CONTRACT, TORT OR OTHERWISE, ARISING
 * FROM, OUT OF OR IN CONNECTION WITH THE SOFTWARE OR THE USE OR OTHER DEALINGS
 * IN THE SOFTWARE.
 *
 */

#ifndef _INTEL_DEVICE_INFO_H_
#define _INTEL_DEVICE_INFO_H_

#include <uapi/drm/i915_drm.h>

#include "intel_step.h"

#include "display/intel_display.h"

#include "gt/intel_engine_types.h"
#include "gt/intel_context_types.h"
#include "gt/intel_sseu.h"

struct drm_printer;
struct drm_i915_private;

/* Keep in gen based order, and chronological order within a gen */
enum intel_platform {
	INTEL_PLATFORM_UNINITIALIZED = 0,
	/* gen2 */
	INTEL_I830,
	INTEL_I845G,
	INTEL_I85X,
	INTEL_I865G,
	/* gen3 */
	INTEL_I915G,
	INTEL_I915GM,
	INTEL_I945G,
	INTEL_I945GM,
	INTEL_G33,
	INTEL_PINEVIEW,
	/* gen4 */
	INTEL_I965G,
	INTEL_I965GM,
	INTEL_G45,
	INTEL_GM45,
	/* gen5 */
	INTEL_IRONLAKE,
	/* gen6 */
	INTEL_SANDYBRIDGE,
	/* gen7 */
	INTEL_IVYBRIDGE,
	INTEL_VALLEYVIEW,
	INTEL_HASWELL,
	/* gen8 */
	INTEL_BROADWELL,
	INTEL_CHERRYVIEW,
	/* gen9 */
	INTEL_SKYLAKE,
	INTEL_BROXTON,
	INTEL_KABYLAKE,
	INTEL_GEMINILAKE,
	INTEL_COFFEELAKE,
	INTEL_COMETLAKE,
	/* gen11 */
	INTEL_ICELAKE,
	INTEL_ELKHARTLAKE,
	INTEL_JASPERLAKE,
	/* gen12 */
	INTEL_TIGERLAKE,
	INTEL_ROCKETLAKE,
	INTEL_DG1,
	INTEL_ALDERLAKE_S,
	INTEL_ALDERLAKE_P,
	INTEL_XEHPSDV,
	INTEL_DG2,
	INTEL_PONTEVECCHIO,
	INTEL_MAX_PLATFORMS
};

/*
 * Subplatform bits share the same namespace per parent platform. In other words
 * it is fine for the same bit to be used on multiple parent platforms.
 */

#define INTEL_SUBPLATFORM_BITS (3)
#define INTEL_SUBPLATFORM_MASK (BIT(INTEL_SUBPLATFORM_BITS) - 1)

/* HSW/BDW/SKL/KBL/CFL */
#define INTEL_SUBPLATFORM_ULT	(0)
#define INTEL_SUBPLATFORM_ULX	(1)

/* ICL */
#define INTEL_SUBPLATFORM_PORTF	(0)

/* TGL */
#define INTEL_SUBPLATFORM_UY	(0)

/* DG2 */
#define INTEL_SUBPLATFORM_G10	0
#define INTEL_SUBPLATFORM_G11	1
#define INTEL_SUBPLATFORM_G12	2
<<<<<<< HEAD
=======

/* ADL */
#define INTEL_SUBPLATFORM_RPL	0
>>>>>>> 88084a3d

/* ADL-P */
/*
 * As #define INTEL_SUBPLATFORM_RPL 0 will apply
 * here too, SUBPLATFORM_N will have different
 * bit set
 */
#define INTEL_SUBPLATFORM_N    1

/* ADL-P */
#define INTEL_SUBPLATFORM_N    0

enum intel_ppgtt_type {
	INTEL_PPGTT_NONE = I915_GEM_PPGTT_NONE,
	INTEL_PPGTT_ALIASING = I915_GEM_PPGTT_ALIASING,
	INTEL_PPGTT_FULL = I915_GEM_PPGTT_FULL,
};

#define DEV_INFO_FOR_EACH_FLAG(func) \
	func(is_mobile); \
	func(is_lp); \
	func(require_force_probe); \
	func(is_dgfx); \
	/* Keep has_* in alphabetical order */ \
	func(has_64bit_reloc); \
	func(has_64k_pages); \
	func(needs_compact_pt); \
	func(gpu_reset_clobbers_display); \
	func(has_reset_engine); \
<<<<<<< HEAD
	func(has_flat_ccs); \
	func(has_global_mocs); \
	func(has_gt_uc); \
=======
	func(has_4tile); \
	func(has_flat_ccs); \
	func(has_global_mocs); \
	func(has_gt_uc); \
	func(has_heci_pxp); \
	func(has_heci_gscfi); \
>>>>>>> 88084a3d
	func(has_guc_deprivilege); \
	func(has_l3_dpf); \
	func(has_llc); \
	func(has_logical_ring_contexts); \
	func(has_logical_ring_elsq); \
	func(has_mslices); \
	func(has_pooled_eu); \
	func(has_pxp); \
	func(has_rc6); \
	func(has_rc6p); \
	func(has_rps); \
	func(has_runtime_pm); \
	func(has_snoop); \
	func(has_coherent_ggtt); \
	func(unfenced_needs_alignment); \
	func(hws_needs_physical);

#define DEV_INFO_DISPLAY_FOR_EACH_FLAG(func) \
	/* Keep in alphabetical order */ \
	func(cursor_needs_physical); \
	func(has_cdclk_crawl); \
	func(has_dmc); \
	func(has_ddi); \
	func(has_dp_mst); \
	func(has_dsb); \
	func(has_dsc); \
	func(has_fpga_dbg); \
	func(has_gmch); \
	func(has_hdcp); \
	func(has_hotplug); \
	func(has_hti); \
	func(has_ipc); \
	func(has_modular_fia); \
	func(has_overlay); \
	func(has_psr); \
	func(has_psr_hw_tracking); \
	func(overlay_needs_physical); \
	func(supports_tv);

struct ip_version {
	u8 ver;
	u8 rel;
};

struct intel_device_info {
	struct ip_version graphics;
	struct ip_version media;

	intel_engine_mask_t platform_engine_mask; /* Engines supported by the HW */

	enum intel_platform platform;

	unsigned int dma_mask_size; /* available DMA address bits */

	enum intel_ppgtt_type ppgtt_type;
	unsigned int ppgtt_size; /* log2, e.g. 31/32/48 bits */

	unsigned int page_sizes; /* page sizes supported by the HW */

	u32 memory_regions; /* regions supported by the HW */

	u32 display_mmio_offset;

	u8 gt; /* GT number, 0 if undefined */

#define DEFINE_FLAG(name) u8 name:1
	DEV_INFO_FOR_EACH_FLAG(DEFINE_FLAG);
#undef DEFINE_FLAG

	struct {
		u8 ver;
		u8 rel;

		u8 pipe_mask;
		u8 cpu_transcoder_mask;
		u8 fbc_mask;
		u8 abox_mask;

#define DEFINE_FLAG(name) u8 name:1
		DEV_INFO_DISPLAY_FOR_EACH_FLAG(DEFINE_FLAG);
#undef DEFINE_FLAG
	} display;

	struct {
		u16 size; /* in blocks */
		u8 slice_mask;
	} dbuf;

	/* Register offsets for the various display pipes and transcoders */
	int pipe_offsets[I915_MAX_TRANSCODERS];
	int trans_offsets[I915_MAX_TRANSCODERS];
	int cursor_offsets[I915_MAX_PIPES];

	struct color_luts {
		u32 degamma_lut_size;
		u32 gamma_lut_size;
		u32 degamma_lut_tests;
		u32 gamma_lut_tests;
	} color;
};

struct intel_runtime_info {
	/*
	 * Platform mask is used for optimizing or-ed IS_PLATFORM calls into
	 * into single runtime conditionals, and also to provide groundwork
	 * for future per platform, or per SKU build optimizations.
	 *
	 * Array can be extended when necessary if the corresponding
	 * BUILD_BUG_ON is hit.
	 */
	u32 platform_mask[2];

	u16 device_id;

	u8 num_sprites[I915_MAX_PIPES];
	u8 num_scalers[I915_MAX_PIPES];

	u32 rawclk_freq;

	struct intel_step_info step;
};

struct intel_driver_caps {
	unsigned int scheduler;
	bool has_logical_contexts:1;
};

const char *intel_platform_name(enum intel_platform platform);

void intel_device_info_subplatform_init(struct drm_i915_private *dev_priv);
void intel_device_info_runtime_init(struct drm_i915_private *dev_priv);

void intel_device_info_print_static(const struct intel_device_info *info,
				    struct drm_printer *p);
void intel_device_info_print_runtime(const struct intel_runtime_info *info,
				     struct drm_printer *p);

void intel_driver_caps_print(const struct intel_driver_caps *caps,
			     struct drm_printer *p);

#endif<|MERGE_RESOLUTION|>--- conflicted
+++ resolved
@@ -114,12 +114,9 @@
 #define INTEL_SUBPLATFORM_G10	0
 #define INTEL_SUBPLATFORM_G11	1
 #define INTEL_SUBPLATFORM_G12	2
-<<<<<<< HEAD
-=======
 
 /* ADL */
 #define INTEL_SUBPLATFORM_RPL	0
->>>>>>> 88084a3d
 
 /* ADL-P */
 /*
@@ -128,9 +125,6 @@
  * bit set
  */
 #define INTEL_SUBPLATFORM_N    1
-
-/* ADL-P */
-#define INTEL_SUBPLATFORM_N    0
 
 enum intel_ppgtt_type {
 	INTEL_PPGTT_NONE = I915_GEM_PPGTT_NONE,
@@ -149,18 +143,12 @@
 	func(needs_compact_pt); \
 	func(gpu_reset_clobbers_display); \
 	func(has_reset_engine); \
-<<<<<<< HEAD
-	func(has_flat_ccs); \
-	func(has_global_mocs); \
-	func(has_gt_uc); \
-=======
 	func(has_4tile); \
 	func(has_flat_ccs); \
 	func(has_global_mocs); \
 	func(has_gt_uc); \
 	func(has_heci_pxp); \
 	func(has_heci_gscfi); \
->>>>>>> 88084a3d
 	func(has_guc_deprivilege); \
 	func(has_l3_dpf); \
 	func(has_llc); \
