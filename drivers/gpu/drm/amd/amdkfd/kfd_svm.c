// SPDX-License-Identifier: GPL-2.0 OR MIT
/*
 * Copyright 2020-2021 Advanced Micro Devices, Inc.
 *
 * Permission is hereby granted, free of charge, to any person obtaining a
 * copy of this software and associated documentation files (the "Software"),
 * to deal in the Software without restriction, including without limitation
 * the rights to use, copy, modify, merge, publish, distribute, sublicense,
 * and/or sell copies of the Software, and to permit persons to whom the
 * Software is furnished to do so, subject to the following conditions:
 *
 * The above copyright notice and this permission notice shall be included in
 * all copies or substantial portions of the Software.
 *
 * THE SOFTWARE IS PROVIDED "AS IS", WITHOUT WARRANTY OF ANY KIND, EXPRESS OR
 * IMPLIED, INCLUDING BUT NOT LIMITED TO THE WARRANTIES OF MERCHANTABILITY,
 * FITNESS FOR A PARTICULAR PURPOSE AND NONINFRINGEMENT.  IN NO EVENT SHALL
 * THE COPYRIGHT HOLDER(S) OR AUTHOR(S) BE LIABLE FOR ANY CLAIM, DAMAGES OR
 * OTHER LIABILITY, WHETHER IN AN ACTION OF CONTRACT, TORT OR OTHERWISE,
 * ARISING FROM, OUT OF OR IN CONNECTION WITH THE SOFTWARE OR THE USE OR
 * OTHER DEALINGS IN THE SOFTWARE.
 */

#include <linux/types.h>
#include <linux/sched/task.h>
#include "amdgpu_sync.h"
#include "amdgpu_object.h"
#include "amdgpu_vm.h"
#include "amdgpu_mn.h"
#include "amdgpu.h"
#include "amdgpu_xgmi.h"
#include "kfd_priv.h"
#include "kfd_svm.h"
#include "kfd_migrate.h"

#ifdef dev_fmt
#undef dev_fmt
#endif
#define dev_fmt(fmt) "kfd_svm: %s: " fmt, __func__

#define AMDGPU_SVM_RANGE_RESTORE_DELAY_MS 1

/* Long enough to ensure no retry fault comes after svm range is restored and
 * page table is updated.
 */
#define AMDGPU_SVM_RANGE_RETRY_FAULT_PENDING	2000

static void svm_range_evict_svm_bo_worker(struct work_struct *work);
static bool
svm_range_cpu_invalidate_pagetables(struct mmu_interval_notifier *mni,
				    const struct mmu_notifier_range *range,
				    unsigned long cur_seq);
static int
svm_range_check_vm(struct kfd_process *p, uint64_t start, uint64_t last,
		   uint64_t *bo_s, uint64_t *bo_l);
static const struct mmu_interval_notifier_ops svm_range_mn_ops = {
	.invalidate = svm_range_cpu_invalidate_pagetables,
};

/**
 * svm_range_unlink - unlink svm_range from lists and interval tree
 * @prange: svm range structure to be removed
 *
 * Remove the svm_range from the svms and svm_bo lists and the svms
 * interval tree.
 *
 * Context: The caller must hold svms->lock
 */
static void svm_range_unlink(struct svm_range *prange)
{
	pr_debug("svms 0x%p prange 0x%p [0x%lx 0x%lx]\n", prange->svms,
		 prange, prange->start, prange->last);

	if (prange->svm_bo) {
		spin_lock(&prange->svm_bo->list_lock);
		list_del(&prange->svm_bo_list);
		spin_unlock(&prange->svm_bo->list_lock);
	}

	list_del(&prange->list);
	if (prange->it_node.start != 0 && prange->it_node.last != 0)
		interval_tree_remove(&prange->it_node, &prange->svms->objects);
}

static void
svm_range_add_notifier_locked(struct mm_struct *mm, struct svm_range *prange)
{
	pr_debug("svms 0x%p prange 0x%p [0x%lx 0x%lx]\n", prange->svms,
		 prange, prange->start, prange->last);

	mmu_interval_notifier_insert_locked(&prange->notifier, mm,
				     prange->start << PAGE_SHIFT,
				     prange->npages << PAGE_SHIFT,
				     &svm_range_mn_ops);
}

/**
 * svm_range_add_to_svms - add svm range to svms
 * @prange: svm range structure to be added
 *
 * Add the svm range to svms interval tree and link list
 *
 * Context: The caller must hold svms->lock
 */
static void svm_range_add_to_svms(struct svm_range *prange)
{
	pr_debug("svms 0x%p prange 0x%p [0x%lx 0x%lx]\n", prange->svms,
		 prange, prange->start, prange->last);

	list_add_tail(&prange->list, &prange->svms->list);
	prange->it_node.start = prange->start;
	prange->it_node.last = prange->last;
	interval_tree_insert(&prange->it_node, &prange->svms->objects);
}

static void svm_range_remove_notifier(struct svm_range *prange)
{
	pr_debug("remove notifier svms 0x%p prange 0x%p [0x%lx 0x%lx]\n",
		 prange->svms, prange,
		 prange->notifier.interval_tree.start >> PAGE_SHIFT,
		 prange->notifier.interval_tree.last >> PAGE_SHIFT);

	if (prange->notifier.interval_tree.start != 0 &&
	    prange->notifier.interval_tree.last != 0)
		mmu_interval_notifier_remove(&prange->notifier);
}

static bool
svm_is_valid_dma_mapping_addr(struct device *dev, dma_addr_t dma_addr)
{
	return dma_addr && !dma_mapping_error(dev, dma_addr) &&
	       !(dma_addr & SVM_RANGE_VRAM_DOMAIN);
}

static int
svm_range_dma_map_dev(struct amdgpu_device *adev, struct svm_range *prange,
		      unsigned long offset, unsigned long npages,
		      unsigned long *hmm_pfns, uint32_t gpuidx)
{
	enum dma_data_direction dir = DMA_BIDIRECTIONAL;
	dma_addr_t *addr = prange->dma_addr[gpuidx];
	struct device *dev = adev->dev;
	struct page *page;
	int i, r;

	if (!addr) {
		addr = kvmalloc_array(prange->npages, sizeof(*addr),
				      GFP_KERNEL | __GFP_ZERO);
		if (!addr)
			return -ENOMEM;
		prange->dma_addr[gpuidx] = addr;
	}

	addr += offset;
	for (i = 0; i < npages; i++) {
		if (svm_is_valid_dma_mapping_addr(dev, addr[i]))
			dma_unmap_page(dev, addr[i], PAGE_SIZE, dir);

		page = hmm_pfn_to_page(hmm_pfns[i]);
		if (is_zone_device_page(page)) {
			struct amdgpu_device *bo_adev =
					amdgpu_ttm_adev(prange->svm_bo->bo->tbo.bdev);

			addr[i] = (hmm_pfns[i] << PAGE_SHIFT) +
				   bo_adev->vm_manager.vram_base_offset -
				   bo_adev->kfd.dev->pgmap.range.start;
			addr[i] |= SVM_RANGE_VRAM_DOMAIN;
			pr_debug_ratelimited("vram address: 0x%llx\n", addr[i]);
			continue;
		}
		addr[i] = dma_map_page(dev, page, 0, PAGE_SIZE, dir);
		r = dma_mapping_error(dev, addr[i]);
		if (r) {
			dev_err(dev, "failed %d dma_map_page\n", r);
			return r;
		}
		pr_debug_ratelimited("dma mapping 0x%llx for page addr 0x%lx\n",
				     addr[i] >> PAGE_SHIFT, page_to_pfn(page));
	}
	return 0;
}

static int
svm_range_dma_map(struct svm_range *prange, unsigned long *bitmap,
		  unsigned long offset, unsigned long npages,
		  unsigned long *hmm_pfns)
{
	struct kfd_process *p;
	uint32_t gpuidx;
	int r;

	p = container_of(prange->svms, struct kfd_process, svms);

	for_each_set_bit(gpuidx, bitmap, MAX_GPU_INSTANCE) {
		struct kfd_process_device *pdd;
		struct amdgpu_device *adev;

		pr_debug("mapping to gpu idx 0x%x\n", gpuidx);
		pdd = kfd_process_device_from_gpuidx(p, gpuidx);
		if (!pdd) {
			pr_debug("failed to find device idx %d\n", gpuidx);
			return -EINVAL;
		}
		adev = (struct amdgpu_device *)pdd->dev->kgd;

		r = svm_range_dma_map_dev(adev, prange, offset, npages,
					  hmm_pfns, gpuidx);
		if (r)
			break;
	}

	return r;
}

void svm_range_dma_unmap(struct device *dev, dma_addr_t *dma_addr,
			 unsigned long offset, unsigned long npages)
{
	enum dma_data_direction dir = DMA_BIDIRECTIONAL;
	int i;

	if (!dma_addr)
		return;

	for (i = offset; i < offset + npages; i++) {
		if (!svm_is_valid_dma_mapping_addr(dev, dma_addr[i]))
			continue;
		pr_debug_ratelimited("unmap 0x%llx\n", dma_addr[i] >> PAGE_SHIFT);
		dma_unmap_page(dev, dma_addr[i], PAGE_SIZE, dir);
		dma_addr[i] = 0;
	}
}

void svm_range_free_dma_mappings(struct svm_range *prange)
{
	struct kfd_process_device *pdd;
	dma_addr_t *dma_addr;
	struct device *dev;
	struct kfd_process *p;
	uint32_t gpuidx;

	p = container_of(prange->svms, struct kfd_process, svms);

	for (gpuidx = 0; gpuidx < MAX_GPU_INSTANCE; gpuidx++) {
		dma_addr = prange->dma_addr[gpuidx];
		if (!dma_addr)
			continue;

		pdd = kfd_process_device_from_gpuidx(p, gpuidx);
		if (!pdd) {
			pr_debug("failed to find device idx %d\n", gpuidx);
			continue;
		}
		dev = &pdd->dev->pdev->dev;
		svm_range_dma_unmap(dev, dma_addr, 0, prange->npages);
		kvfree(dma_addr);
		prange->dma_addr[gpuidx] = NULL;
	}
}

static void svm_range_free(struct svm_range *prange)
{
	pr_debug("svms 0x%p prange 0x%p [0x%lx 0x%lx]\n", prange->svms, prange,
		 prange->start, prange->last);

	svm_range_vram_node_free(prange);
	svm_range_free_dma_mappings(prange);
	mutex_destroy(&prange->lock);
	mutex_destroy(&prange->migrate_mutex);
	kfree(prange);
}

static void
svm_range_set_default_attributes(int32_t *location, int32_t *prefetch_loc,
				 uint8_t *granularity, uint32_t *flags)
{
	*location = KFD_IOCTL_SVM_LOCATION_UNDEFINED;
	*prefetch_loc = KFD_IOCTL_SVM_LOCATION_UNDEFINED;
	*granularity = 9;
	*flags =
		KFD_IOCTL_SVM_FLAG_HOST_ACCESS | KFD_IOCTL_SVM_FLAG_COHERENT;
}

static struct
svm_range *svm_range_new(struct svm_range_list *svms, uint64_t start,
			 uint64_t last)
{
	uint64_t size = last - start + 1;
	struct svm_range *prange;
	struct kfd_process *p;

	prange = kzalloc(sizeof(*prange), GFP_KERNEL);
	if (!prange)
		return NULL;
	prange->npages = size;
	prange->svms = svms;
	prange->start = start;
	prange->last = last;
	INIT_LIST_HEAD(&prange->list);
	INIT_LIST_HEAD(&prange->update_list);
	INIT_LIST_HEAD(&prange->remove_list);
	INIT_LIST_HEAD(&prange->insert_list);
	INIT_LIST_HEAD(&prange->svm_bo_list);
	INIT_LIST_HEAD(&prange->deferred_list);
	INIT_LIST_HEAD(&prange->child_list);
	atomic_set(&prange->invalid, 0);
	prange->validate_timestamp = 0;
	mutex_init(&prange->migrate_mutex);
	mutex_init(&prange->lock);

	p = container_of(svms, struct kfd_process, svms);
	if (p->xnack_enabled)
		bitmap_copy(prange->bitmap_access, svms->bitmap_supported,
			    MAX_GPU_INSTANCE);

	svm_range_set_default_attributes(&prange->preferred_loc,
					 &prange->prefetch_loc,
					 &prange->granularity, &prange->flags);

	pr_debug("svms 0x%p [0x%llx 0x%llx]\n", svms, start, last);

	return prange;
}

static bool svm_bo_ref_unless_zero(struct svm_range_bo *svm_bo)
{
	if (!svm_bo || !kref_get_unless_zero(&svm_bo->kref))
		return false;

	return true;
}

static void svm_range_bo_release(struct kref *kref)
{
	struct svm_range_bo *svm_bo;

	svm_bo = container_of(kref, struct svm_range_bo, kref);
	spin_lock(&svm_bo->list_lock);
	while (!list_empty(&svm_bo->range_list)) {
		struct svm_range *prange =
				list_first_entry(&svm_bo->range_list,
						struct svm_range, svm_bo_list);
		/* list_del_init tells a concurrent svm_range_vram_node_new when
		 * it's safe to reuse the svm_bo pointer and svm_bo_list head.
		 */
		list_del_init(&prange->svm_bo_list);
		spin_unlock(&svm_bo->list_lock);

		pr_debug("svms 0x%p [0x%lx 0x%lx]\n", prange->svms,
			 prange->start, prange->last);
		mutex_lock(&prange->lock);
		prange->svm_bo = NULL;
		mutex_unlock(&prange->lock);

		spin_lock(&svm_bo->list_lock);
	}
	spin_unlock(&svm_bo->list_lock);
	if (!dma_fence_is_signaled(&svm_bo->eviction_fence->base)) {
		/* We're not in the eviction worker.
		 * Signal the fence and synchronize with any
		 * pending eviction work.
		 */
		dma_fence_signal(&svm_bo->eviction_fence->base);
		cancel_work_sync(&svm_bo->eviction_work);
	}
	dma_fence_put(&svm_bo->eviction_fence->base);
	amdgpu_bo_unref(&svm_bo->bo);
	kfree(svm_bo);
}

void svm_range_bo_unref(struct svm_range_bo *svm_bo)
{
	if (!svm_bo)
		return;

	kref_put(&svm_bo->kref, svm_range_bo_release);
}

static bool
svm_range_validate_svm_bo(struct amdgpu_device *adev, struct svm_range *prange)
{
	struct amdgpu_device *bo_adev;

	mutex_lock(&prange->lock);
	if (!prange->svm_bo) {
		mutex_unlock(&prange->lock);
		return false;
	}
	if (prange->ttm_res) {
		/* We still have a reference, all is well */
		mutex_unlock(&prange->lock);
		return true;
	}
	if (svm_bo_ref_unless_zero(prange->svm_bo)) {
		/*
		 * Migrate from GPU to GPU, remove range from source bo_adev
		 * svm_bo range list, and return false to allocate svm_bo from
		 * destination adev.
		 */
		bo_adev = amdgpu_ttm_adev(prange->svm_bo->bo->tbo.bdev);
		if (bo_adev != adev) {
			mutex_unlock(&prange->lock);

			spin_lock(&prange->svm_bo->list_lock);
			list_del_init(&prange->svm_bo_list);
			spin_unlock(&prange->svm_bo->list_lock);

			svm_range_bo_unref(prange->svm_bo);
			return false;
		}
		if (READ_ONCE(prange->svm_bo->evicting)) {
			struct dma_fence *f;
			struct svm_range_bo *svm_bo;
			/* The BO is getting evicted,
			 * we need to get a new one
			 */
			mutex_unlock(&prange->lock);
			svm_bo = prange->svm_bo;
			f = dma_fence_get(&svm_bo->eviction_fence->base);
			svm_range_bo_unref(prange->svm_bo);
			/* wait for the fence to avoid long spin-loop
			 * at list_empty_careful
			 */
			dma_fence_wait(f, false);
			dma_fence_put(f);
		} else {
			/* The BO was still around and we got
			 * a new reference to it
			 */
			mutex_unlock(&prange->lock);
			pr_debug("reuse old bo svms 0x%p [0x%lx 0x%lx]\n",
				 prange->svms, prange->start, prange->last);

			prange->ttm_res = prange->svm_bo->bo->tbo.resource;
			return true;
		}

	} else {
		mutex_unlock(&prange->lock);
	}

	/* We need a new svm_bo. Spin-loop to wait for concurrent
	 * svm_range_bo_release to finish removing this range from
	 * its range list. After this, it is safe to reuse the
	 * svm_bo pointer and svm_bo_list head.
	 */
	while (!list_empty_careful(&prange->svm_bo_list))
		;

	return false;
}

static struct svm_range_bo *svm_range_bo_new(void)
{
	struct svm_range_bo *svm_bo;

	svm_bo = kzalloc(sizeof(*svm_bo), GFP_KERNEL);
	if (!svm_bo)
		return NULL;

	kref_init(&svm_bo->kref);
	INIT_LIST_HEAD(&svm_bo->range_list);
	spin_lock_init(&svm_bo->list_lock);

	return svm_bo;
}

int
svm_range_vram_node_new(struct amdgpu_device *adev, struct svm_range *prange,
			bool clear)
{
	struct amdgpu_bo_param bp;
	struct svm_range_bo *svm_bo;
	struct amdgpu_bo_user *ubo;
	struct amdgpu_bo *bo;
	struct kfd_process *p;
	struct mm_struct *mm;
	int r;

	p = container_of(prange->svms, struct kfd_process, svms);
	pr_debug("pasid: %x svms 0x%p [0x%lx 0x%lx]\n", p->pasid, prange->svms,
		 prange->start, prange->last);

	if (svm_range_validate_svm_bo(adev, prange))
		return 0;

	svm_bo = svm_range_bo_new();
	if (!svm_bo) {
		pr_debug("failed to alloc svm bo\n");
		return -ENOMEM;
	}
	mm = get_task_mm(p->lead_thread);
	if (!mm) {
		pr_debug("failed to get mm\n");
		kfree(svm_bo);
		return -ESRCH;
	}
	svm_bo->svms = prange->svms;
	svm_bo->eviction_fence =
		amdgpu_amdkfd_fence_create(dma_fence_context_alloc(1),
					   mm,
					   svm_bo);
	mmput(mm);
	INIT_WORK(&svm_bo->eviction_work, svm_range_evict_svm_bo_worker);
	svm_bo->evicting = 0;
	memset(&bp, 0, sizeof(bp));
	bp.size = prange->npages * PAGE_SIZE;
	bp.byte_align = PAGE_SIZE;
	bp.domain = AMDGPU_GEM_DOMAIN_VRAM;
	bp.flags = AMDGPU_GEM_CREATE_NO_CPU_ACCESS;
	bp.flags |= clear ? AMDGPU_GEM_CREATE_VRAM_CLEARED : 0;
	bp.flags |= AMDGPU_AMDKFD_CREATE_SVM_BO;
	bp.type = ttm_bo_type_device;
	bp.resv = NULL;

	r = amdgpu_bo_create_user(adev, &bp, &ubo);
	if (r) {
		pr_debug("failed %d to create bo\n", r);
		goto create_bo_failed;
	}
	bo = &ubo->bo;
	r = amdgpu_bo_reserve(bo, true);
	if (r) {
		pr_debug("failed %d to reserve bo\n", r);
		goto reserve_bo_failed;
	}

	r = dma_resv_reserve_shared(bo->tbo.base.resv, 1);
	if (r) {
		pr_debug("failed %d to reserve bo\n", r);
		amdgpu_bo_unreserve(bo);
		goto reserve_bo_failed;
	}
	amdgpu_bo_fence(bo, &svm_bo->eviction_fence->base, true);

	amdgpu_bo_unreserve(bo);

	svm_bo->bo = bo;
	prange->svm_bo = svm_bo;
	prange->ttm_res = bo->tbo.resource;
	prange->offset = 0;

	spin_lock(&svm_bo->list_lock);
	list_add(&prange->svm_bo_list, &svm_bo->range_list);
	spin_unlock(&svm_bo->list_lock);

	return 0;

reserve_bo_failed:
	amdgpu_bo_unref(&bo);
create_bo_failed:
	dma_fence_put(&svm_bo->eviction_fence->base);
	kfree(svm_bo);
	prange->ttm_res = NULL;

	return r;
}

void svm_range_vram_node_free(struct svm_range *prange)
{
	svm_range_bo_unref(prange->svm_bo);
	prange->ttm_res = NULL;
}

struct amdgpu_device *
svm_range_get_adev_by_id(struct svm_range *prange, uint32_t gpu_id)
{
	struct kfd_process_device *pdd;
	struct kfd_process *p;
	int32_t gpu_idx;

	p = container_of(prange->svms, struct kfd_process, svms);

	gpu_idx = kfd_process_gpuidx_from_gpuid(p, gpu_id);
	if (gpu_idx < 0) {
		pr_debug("failed to get device by id 0x%x\n", gpu_id);
		return NULL;
	}
	pdd = kfd_process_device_from_gpuidx(p, gpu_idx);
	if (!pdd) {
		pr_debug("failed to get device by idx 0x%x\n", gpu_idx);
		return NULL;
	}

	return (struct amdgpu_device *)pdd->dev->kgd;
}

struct kfd_process_device *
svm_range_get_pdd_by_adev(struct svm_range *prange, struct amdgpu_device *adev)
{
	struct kfd_process *p;
	int32_t gpu_idx, gpuid;
	int r;

	p = container_of(prange->svms, struct kfd_process, svms);

	r = kfd_process_gpuid_from_kgd(p, adev, &gpuid, &gpu_idx);
	if (r) {
		pr_debug("failed to get device id by adev %p\n", adev);
		return NULL;
	}

	return kfd_process_device_from_gpuidx(p, gpu_idx);
}

static int svm_range_bo_validate(void *param, struct amdgpu_bo *bo)
{
	struct ttm_operation_ctx ctx = { false, false };

	amdgpu_bo_placement_from_domain(bo, AMDGPU_GEM_DOMAIN_VRAM);

	return ttm_bo_validate(&bo->tbo, &bo->placement, &ctx);
}

static int
svm_range_check_attr(struct kfd_process *p,
		     uint32_t nattr, struct kfd_ioctl_svm_attribute *attrs)
{
	uint32_t i;

	for (i = 0; i < nattr; i++) {
		uint32_t val = attrs[i].value;
		int gpuidx = MAX_GPU_INSTANCE;

		switch (attrs[i].type) {
		case KFD_IOCTL_SVM_ATTR_PREFERRED_LOC:
			if (val != KFD_IOCTL_SVM_LOCATION_SYSMEM &&
			    val != KFD_IOCTL_SVM_LOCATION_UNDEFINED)
				gpuidx = kfd_process_gpuidx_from_gpuid(p, val);
			break;
		case KFD_IOCTL_SVM_ATTR_PREFETCH_LOC:
			if (val != KFD_IOCTL_SVM_LOCATION_SYSMEM)
				gpuidx = kfd_process_gpuidx_from_gpuid(p, val);
			break;
		case KFD_IOCTL_SVM_ATTR_ACCESS:
		case KFD_IOCTL_SVM_ATTR_ACCESS_IN_PLACE:
		case KFD_IOCTL_SVM_ATTR_NO_ACCESS:
			gpuidx = kfd_process_gpuidx_from_gpuid(p, val);
			break;
		case KFD_IOCTL_SVM_ATTR_SET_FLAGS:
			break;
		case KFD_IOCTL_SVM_ATTR_CLR_FLAGS:
			break;
		case KFD_IOCTL_SVM_ATTR_GRANULARITY:
			break;
		default:
			pr_debug("unknown attr type 0x%x\n", attrs[i].type);
			return -EINVAL;
		}

		if (gpuidx < 0) {
			pr_debug("no GPU 0x%x found\n", val);
			return -EINVAL;
		} else if (gpuidx < MAX_GPU_INSTANCE &&
			   !test_bit(gpuidx, p->svms.bitmap_supported)) {
			pr_debug("GPU 0x%x not supported\n", val);
			return -EINVAL;
		}
	}

	return 0;
}

static void
svm_range_apply_attrs(struct kfd_process *p, struct svm_range *prange,
		      uint32_t nattr, struct kfd_ioctl_svm_attribute *attrs)
{
	uint32_t i;
	int gpuidx;

	for (i = 0; i < nattr; i++) {
		switch (attrs[i].type) {
		case KFD_IOCTL_SVM_ATTR_PREFERRED_LOC:
			prange->preferred_loc = attrs[i].value;
			break;
		case KFD_IOCTL_SVM_ATTR_PREFETCH_LOC:
			prange->prefetch_loc = attrs[i].value;
			break;
		case KFD_IOCTL_SVM_ATTR_ACCESS:
		case KFD_IOCTL_SVM_ATTR_ACCESS_IN_PLACE:
		case KFD_IOCTL_SVM_ATTR_NO_ACCESS:
			gpuidx = kfd_process_gpuidx_from_gpuid(p,
							       attrs[i].value);
			if (attrs[i].type == KFD_IOCTL_SVM_ATTR_NO_ACCESS) {
				bitmap_clear(prange->bitmap_access, gpuidx, 1);
				bitmap_clear(prange->bitmap_aip, gpuidx, 1);
			} else if (attrs[i].type == KFD_IOCTL_SVM_ATTR_ACCESS) {
				bitmap_set(prange->bitmap_access, gpuidx, 1);
				bitmap_clear(prange->bitmap_aip, gpuidx, 1);
			} else {
				bitmap_clear(prange->bitmap_access, gpuidx, 1);
				bitmap_set(prange->bitmap_aip, gpuidx, 1);
			}
			break;
		case KFD_IOCTL_SVM_ATTR_SET_FLAGS:
			prange->flags |= attrs[i].value;
			break;
		case KFD_IOCTL_SVM_ATTR_CLR_FLAGS:
			prange->flags &= ~attrs[i].value;
			break;
		case KFD_IOCTL_SVM_ATTR_GRANULARITY:
			prange->granularity = attrs[i].value;
			break;
		default:
			WARN_ONCE(1, "svm_range_check_attrs wasn't called?");
		}
	}
}

/**
 * svm_range_debug_dump - print all range information from svms
 * @svms: svm range list header
 *
 * debug output svm range start, end, prefetch location from svms
 * interval tree and link list
 *
 * Context: The caller must hold svms->lock
 */
static void svm_range_debug_dump(struct svm_range_list *svms)
{
	struct interval_tree_node *node;
	struct svm_range *prange;

	pr_debug("dump svms 0x%p list\n", svms);
	pr_debug("range\tstart\tpage\tend\t\tlocation\n");

	list_for_each_entry(prange, &svms->list, list) {
		pr_debug("0x%p 0x%lx\t0x%llx\t0x%llx\t0x%x\n",
			 prange, prange->start, prange->npages,
			 prange->start + prange->npages - 1,
			 prange->actual_loc);
	}

	pr_debug("dump svms 0x%p interval tree\n", svms);
	pr_debug("range\tstart\tpage\tend\t\tlocation\n");
	node = interval_tree_iter_first(&svms->objects, 0, ~0ULL);
	while (node) {
		prange = container_of(node, struct svm_range, it_node);
		pr_debug("0x%p 0x%lx\t0x%llx\t0x%llx\t0x%x\n",
			 prange, prange->start, prange->npages,
			 prange->start + prange->npages - 1,
			 prange->actual_loc);
		node = interval_tree_iter_next(node, 0, ~0ULL);
	}
}

static bool
svm_range_is_same_attrs(struct svm_range *old, struct svm_range *new)
{
	return (old->prefetch_loc == new->prefetch_loc &&
		old->flags == new->flags &&
		old->granularity == new->granularity);
}

static int
svm_range_split_array(void *ppnew, void *ppold, size_t size,
		      uint64_t old_start, uint64_t old_n,
		      uint64_t new_start, uint64_t new_n)
{
	unsigned char *new, *old, *pold;
	uint64_t d;

	if (!ppold)
		return 0;
	pold = *(unsigned char **)ppold;
	if (!pold)
		return 0;

	new = kvmalloc_array(new_n, size, GFP_KERNEL);
	if (!new)
		return -ENOMEM;

	d = (new_start - old_start) * size;
	memcpy(new, pold + d, new_n * size);

	old = kvmalloc_array(old_n, size, GFP_KERNEL);
	if (!old) {
		kvfree(new);
		return -ENOMEM;
	}

	d = (new_start == old_start) ? new_n * size : 0;
	memcpy(old, pold + d, old_n * size);

	kvfree(pold);
	*(void **)ppold = old;
	*(void **)ppnew = new;

	return 0;
}

static int
svm_range_split_pages(struct svm_range *new, struct svm_range *old,
		      uint64_t start, uint64_t last)
{
	uint64_t npages = last - start + 1;
	int i, r;

	for (i = 0; i < MAX_GPU_INSTANCE; i++) {
		r = svm_range_split_array(&new->dma_addr[i], &old->dma_addr[i],
					  sizeof(*old->dma_addr[i]), old->start,
					  npages, new->start, new->npages);
		if (r)
			return r;
	}

	return 0;
}

static int
svm_range_split_nodes(struct svm_range *new, struct svm_range *old,
		      uint64_t start, uint64_t last)
{
	uint64_t npages = last - start + 1;

	pr_debug("svms 0x%p new prange 0x%p start 0x%lx [0x%llx 0x%llx]\n",
		 new->svms, new, new->start, start, last);

	if (new->start == old->start) {
		new->offset = old->offset;
		old->offset += new->npages;
	} else {
		new->offset = old->offset + npages;
	}

	new->svm_bo = svm_range_bo_ref(old->svm_bo);
	new->ttm_res = old->ttm_res;

	spin_lock(&new->svm_bo->list_lock);
	list_add(&new->svm_bo_list, &new->svm_bo->range_list);
	spin_unlock(&new->svm_bo->list_lock);

	return 0;
}

/**
 * svm_range_split_adjust - split range and adjust
 *
 * @new: new range
 * @old: the old range
 * @start: the old range adjust to start address in pages
 * @last: the old range adjust to last address in pages
 *
 * Copy system memory dma_addr or vram ttm_res in old range to new
 * range from new_start up to size new->npages, the remaining old range is from
 * start to last
 *
 * Return:
 * 0 - OK, -ENOMEM - out of memory
 */
static int
svm_range_split_adjust(struct svm_range *new, struct svm_range *old,
		      uint64_t start, uint64_t last)
{
	int r;

	pr_debug("svms 0x%p new 0x%lx old [0x%lx 0x%lx] => [0x%llx 0x%llx]\n",
		 new->svms, new->start, old->start, old->last, start, last);

	if (new->start < old->start ||
	    new->last > old->last) {
		WARN_ONCE(1, "invalid new range start or last\n");
		return -EINVAL;
	}

	r = svm_range_split_pages(new, old, start, last);
	if (r)
		return r;

	if (old->actual_loc && old->ttm_res) {
		r = svm_range_split_nodes(new, old, start, last);
		if (r)
			return r;
	}

	old->npages = last - start + 1;
	old->start = start;
	old->last = last;
	new->flags = old->flags;
	new->preferred_loc = old->preferred_loc;
	new->prefetch_loc = old->prefetch_loc;
	new->actual_loc = old->actual_loc;
	new->granularity = old->granularity;
	bitmap_copy(new->bitmap_access, old->bitmap_access, MAX_GPU_INSTANCE);
	bitmap_copy(new->bitmap_aip, old->bitmap_aip, MAX_GPU_INSTANCE);

	return 0;
}

/**
 * svm_range_split - split a range in 2 ranges
 *
 * @prange: the svm range to split
 * @start: the remaining range start address in pages
 * @last: the remaining range last address in pages
 * @new: the result new range generated
 *
 * Two cases only:
 * case 1: if start == prange->start
 *         prange ==> prange[start, last]
 *         new range [last + 1, prange->last]
 *
 * case 2: if last == prange->last
 *         prange ==> prange[start, last]
 *         new range [prange->start, start - 1]
 *
 * Return:
 * 0 - OK, -ENOMEM - out of memory, -EINVAL - invalid start, last
 */
static int
svm_range_split(struct svm_range *prange, uint64_t start, uint64_t last,
		struct svm_range **new)
{
	uint64_t old_start = prange->start;
	uint64_t old_last = prange->last;
	struct svm_range_list *svms;
	int r = 0;

	pr_debug("svms 0x%p [0x%llx 0x%llx] to [0x%llx 0x%llx]\n", prange->svms,
		 old_start, old_last, start, last);

	if (old_start != start && old_last != last)
		return -EINVAL;
	if (start < old_start || last > old_last)
		return -EINVAL;

	svms = prange->svms;
	if (old_start == start)
		*new = svm_range_new(svms, last + 1, old_last);
	else
		*new = svm_range_new(svms, old_start, start - 1);
	if (!*new)
		return -ENOMEM;

	r = svm_range_split_adjust(*new, prange, start, last);
	if (r) {
		pr_debug("failed %d split [0x%llx 0x%llx] to [0x%llx 0x%llx]\n",
			 r, old_start, old_last, start, last);
		svm_range_free(*new);
		*new = NULL;
	}

	return r;
}

static int
svm_range_split_tail(struct svm_range *prange, struct svm_range *new,
		     uint64_t new_last, struct list_head *insert_list)
{
	struct svm_range *tail;
	int r = svm_range_split(prange, prange->start, new_last, &tail);

	if (!r)
		list_add(&tail->insert_list, insert_list);
	return r;
}

static int
svm_range_split_head(struct svm_range *prange, struct svm_range *new,
		     uint64_t new_start, struct list_head *insert_list)
{
	struct svm_range *head;
	int r = svm_range_split(prange, new_start, prange->last, &head);

	if (!r)
		list_add(&head->insert_list, insert_list);
	return r;
}

static void
svm_range_add_child(struct svm_range *prange, struct mm_struct *mm,
		    struct svm_range *pchild, enum svm_work_list_ops op)
{
	pr_debug("add child 0x%p [0x%lx 0x%lx] to prange 0x%p child list %d\n",
		 pchild, pchild->start, pchild->last, prange, op);

	pchild->work_item.mm = mm;
	pchild->work_item.op = op;
	list_add_tail(&pchild->child_list, &prange->child_list);
}

/**
 * svm_range_split_by_granularity - collect ranges within granularity boundary
 *
 * @p: the process with svms list
 * @mm: mm structure
 * @addr: the vm fault address in pages, to split the prange
 * @parent: parent range if prange is from child list
 * @prange: prange to split
 *
 * Trims @prange to be a single aligned block of prange->granularity if
 * possible. The head and tail are added to the child_list in @parent.
 *
 * Context: caller must hold mmap_read_lock and prange->lock
 *
 * Return:
 * 0 - OK, otherwise error code
 */
int
svm_range_split_by_granularity(struct kfd_process *p, struct mm_struct *mm,
			       unsigned long addr, struct svm_range *parent,
			       struct svm_range *prange)
{
	struct svm_range *head, *tail;
	unsigned long start, last, size;
	int r;

	/* Align splited range start and size to granularity size, then a single
	 * PTE will be used for whole range, this reduces the number of PTE
	 * updated and the L1 TLB space used for translation.
	 */
	size = 1UL << prange->granularity;
	start = ALIGN_DOWN(addr, size);
	last = ALIGN(addr + 1, size) - 1;

	pr_debug("svms 0x%p split [0x%lx 0x%lx] to [0x%lx 0x%lx] size 0x%lx\n",
		 prange->svms, prange->start, prange->last, start, last, size);

	if (start > prange->start) {
		r = svm_range_split(prange, start, prange->last, &head);
		if (r)
			return r;
		svm_range_add_child(parent, mm, head, SVM_OP_ADD_RANGE);
	}

	if (last < prange->last) {
		r = svm_range_split(prange, prange->start, last, &tail);
		if (r)
			return r;
		svm_range_add_child(parent, mm, tail, SVM_OP_ADD_RANGE);
	}

	/* xnack on, update mapping on GPUs with ACCESS_IN_PLACE */
	if (p->xnack_enabled && prange->work_item.op == SVM_OP_ADD_RANGE) {
		prange->work_item.op = SVM_OP_ADD_RANGE_AND_MAP;
		pr_debug("change prange 0x%p [0x%lx 0x%lx] op %d\n",
			 prange, prange->start, prange->last,
			 SVM_OP_ADD_RANGE_AND_MAP);
	}
	return 0;
}

static uint64_t
svm_range_get_pte_flags(struct amdgpu_device *adev, struct svm_range *prange,
			int domain)
{
	struct amdgpu_device *bo_adev;
	uint32_t flags = prange->flags;
	uint32_t mapping_flags = 0;
	uint64_t pte_flags;
	bool snoop = (domain != SVM_RANGE_VRAM_DOMAIN);
	bool coherent = flags & KFD_IOCTL_SVM_FLAG_COHERENT;

	if (domain == SVM_RANGE_VRAM_DOMAIN)
		bo_adev = amdgpu_ttm_adev(prange->svm_bo->bo->tbo.bdev);

	switch (adev->asic_type) {
	case CHIP_ARCTURUS:
		if (domain == SVM_RANGE_VRAM_DOMAIN) {
			if (bo_adev == adev) {
				mapping_flags |= coherent ?
					AMDGPU_VM_MTYPE_CC : AMDGPU_VM_MTYPE_RW;
			} else {
				mapping_flags |= coherent ?
					AMDGPU_VM_MTYPE_UC : AMDGPU_VM_MTYPE_NC;
				if (amdgpu_xgmi_same_hive(adev, bo_adev))
					snoop = true;
			}
		} else {
			mapping_flags |= coherent ?
				AMDGPU_VM_MTYPE_UC : AMDGPU_VM_MTYPE_NC;
		}
		break;
	case CHIP_ALDEBARAN:
		if (domain == SVM_RANGE_VRAM_DOMAIN) {
			if (bo_adev == adev) {
				mapping_flags |= coherent ?
					AMDGPU_VM_MTYPE_CC : AMDGPU_VM_MTYPE_RW;
				if (adev->gmc.xgmi.connected_to_cpu)
					snoop = true;
			} else {
				mapping_flags |= coherent ?
					AMDGPU_VM_MTYPE_UC : AMDGPU_VM_MTYPE_NC;
				if (amdgpu_xgmi_same_hive(adev, bo_adev))
					snoop = true;
			}
		} else {
			mapping_flags |= coherent ?
				AMDGPU_VM_MTYPE_UC : AMDGPU_VM_MTYPE_NC;
		}
		break;
	default:
		mapping_flags |= coherent ?
			AMDGPU_VM_MTYPE_UC : AMDGPU_VM_MTYPE_NC;
	}

	mapping_flags |= AMDGPU_VM_PAGE_READABLE | AMDGPU_VM_PAGE_WRITEABLE;

	if (flags & KFD_IOCTL_SVM_FLAG_GPU_RO)
		mapping_flags &= ~AMDGPU_VM_PAGE_WRITEABLE;
	if (flags & KFD_IOCTL_SVM_FLAG_GPU_EXEC)
		mapping_flags |= AMDGPU_VM_PAGE_EXECUTABLE;

	pte_flags = AMDGPU_PTE_VALID;
	pte_flags |= (domain == SVM_RANGE_VRAM_DOMAIN) ? 0 : AMDGPU_PTE_SYSTEM;
	pte_flags |= snoop ? AMDGPU_PTE_SNOOPED : 0;

	pte_flags |= amdgpu_gem_va_map_flags(adev, mapping_flags);
	return pte_flags;
}

static int
svm_range_unmap_from_gpu(struct amdgpu_device *adev, struct amdgpu_vm *vm,
			 uint64_t start, uint64_t last,
			 struct dma_fence **fence)
{
	uint64_t init_pte_value = 0;

	pr_debug("[0x%llx 0x%llx]\n", start, last);

	return amdgpu_vm_bo_update_mapping(adev, adev, vm, false, true, NULL,
					   start, last, init_pte_value, 0,
					   NULL, NULL, fence, NULL);
}

static int
svm_range_unmap_from_gpus(struct svm_range *prange, unsigned long start,
			  unsigned long last)
{
	DECLARE_BITMAP(bitmap, MAX_GPU_INSTANCE);
	struct kfd_process_device *pdd;
	struct dma_fence *fence = NULL;
	struct amdgpu_device *adev;
	struct kfd_process *p;
	uint32_t gpuidx;
	int r = 0;

	bitmap_or(bitmap, prange->bitmap_access, prange->bitmap_aip,
		  MAX_GPU_INSTANCE);
	p = container_of(prange->svms, struct kfd_process, svms);

	for_each_set_bit(gpuidx, bitmap, MAX_GPU_INSTANCE) {
		pr_debug("unmap from gpu idx 0x%x\n", gpuidx);
		pdd = kfd_process_device_from_gpuidx(p, gpuidx);
		if (!pdd) {
			pr_debug("failed to find device idx %d\n", gpuidx);
			return -EINVAL;
		}
		adev = (struct amdgpu_device *)pdd->dev->kgd;

		r = svm_range_unmap_from_gpu(adev, drm_priv_to_vm(pdd->drm_priv),
					     start, last, &fence);
		if (r)
			break;

		if (fence) {
			r = dma_fence_wait(fence, false);
			dma_fence_put(fence);
			fence = NULL;
			if (r)
				break;
		}
		amdgpu_amdkfd_flush_gpu_tlb_pasid((struct kgd_dev *)adev,
					p->pasid, TLB_FLUSH_HEAVYWEIGHT);
	}

	return r;
}

static int
svm_range_map_to_gpu(struct amdgpu_device *adev, struct amdgpu_vm *vm,
		     struct svm_range *prange, unsigned long offset,
		     unsigned long npages, bool readonly, dma_addr_t *dma_addr,
		     struct amdgpu_device *bo_adev, struct dma_fence **fence)
{
	struct amdgpu_bo_va bo_va;
	bool table_freed = false;
	uint64_t pte_flags;
	unsigned long last_start;
	int last_domain;
	int r = 0;
	int64_t i, j;

	last_start = prange->start + offset;

	pr_debug("svms 0x%p [0x%lx 0x%lx] readonly %d\n", prange->svms,
		 last_start, last_start + npages - 1, readonly);

	if (prange->svm_bo && prange->ttm_res)
		bo_va.is_xgmi = amdgpu_xgmi_same_hive(adev, bo_adev);

	for (i = offset; i < offset + npages; i++) {
		last_domain = dma_addr[i] & SVM_RANGE_VRAM_DOMAIN;
		dma_addr[i] &= ~SVM_RANGE_VRAM_DOMAIN;

		/* Collect all pages in the same address range and memory domain
		 * that can be mapped with a single call to update mapping.
		 */
		if (i < offset + npages - 1 &&
		    last_domain == (dma_addr[i + 1] & SVM_RANGE_VRAM_DOMAIN))
			continue;

		pr_debug("Mapping range [0x%lx 0x%llx] on domain: %s\n",
			 last_start, prange->start + i, last_domain ? "GPU" : "CPU");

		pte_flags = svm_range_get_pte_flags(adev, prange, last_domain);
		if (readonly)
			pte_flags &= ~AMDGPU_PTE_WRITEABLE;

		pr_debug("svms 0x%p map [0x%lx 0x%llx] vram %d PTE 0x%llx\n",
			 prange->svms, last_start, prange->start + i,
			 (last_domain == SVM_RANGE_VRAM_DOMAIN) ? 1 : 0,
			 pte_flags);

		r = amdgpu_vm_bo_update_mapping(adev, bo_adev, vm, false, false,
						NULL, last_start,
						prange->start + i, pte_flags,
						last_start - prange->start,
						NULL, dma_addr,
						&vm->last_update,
						&table_freed);

		for (j = last_start - prange->start; j <= i; j++)
			dma_addr[j] |= last_domain;

		if (r) {
			pr_debug("failed %d to map to gpu 0x%lx\n", r, prange->start);
			goto out;
		}
		last_start = prange->start + i + 1;
	}

	r = amdgpu_vm_update_pdes(adev, vm, false);
	if (r) {
		pr_debug("failed %d to update directories 0x%lx\n", r,
			 prange->start);
		goto out;
	}

	if (fence)
		*fence = dma_fence_get(vm->last_update);

	if (table_freed) {
		struct kfd_process *p;

		p = container_of(prange->svms, struct kfd_process, svms);
		amdgpu_amdkfd_flush_gpu_tlb_pasid((struct kgd_dev *)adev,
						p->pasid, TLB_FLUSH_LEGACY);
	}
out:
	return r;
}

static int
svm_range_map_to_gpus(struct svm_range *prange, unsigned long offset,
		      unsigned long npages, bool readonly,
		      unsigned long *bitmap, bool wait)
{
	struct kfd_process_device *pdd;
	struct amdgpu_device *bo_adev;
	struct amdgpu_device *adev;
	struct kfd_process *p;
	struct dma_fence *fence = NULL;
	uint32_t gpuidx;
	int r = 0;

	if (prange->svm_bo && prange->ttm_res)
		bo_adev = amdgpu_ttm_adev(prange->svm_bo->bo->tbo.bdev);
	else
		bo_adev = NULL;

	p = container_of(prange->svms, struct kfd_process, svms);
	for_each_set_bit(gpuidx, bitmap, MAX_GPU_INSTANCE) {
		pr_debug("mapping to gpu idx 0x%x\n", gpuidx);
		pdd = kfd_process_device_from_gpuidx(p, gpuidx);
		if (!pdd) {
			pr_debug("failed to find device idx %d\n", gpuidx);
			return -EINVAL;
		}
		adev = (struct amdgpu_device *)pdd->dev->kgd;

		pdd = kfd_bind_process_to_device(pdd->dev, p);
		if (IS_ERR(pdd))
			return -EINVAL;

		if (bo_adev && adev != bo_adev &&
		    !amdgpu_xgmi_same_hive(adev, bo_adev)) {
			pr_debug("cannot map to device idx %d\n", gpuidx);
			continue;
		}

		r = svm_range_map_to_gpu(adev, drm_priv_to_vm(pdd->drm_priv),
					 prange, offset, npages, readonly,
					 prange->dma_addr[gpuidx],
					 bo_adev, wait ? &fence : NULL);
		if (r)
			break;

		if (fence) {
			r = dma_fence_wait(fence, false);
			dma_fence_put(fence);
			fence = NULL;
			if (r) {
				pr_debug("failed %d to dma fence wait\n", r);
				break;
			}
		}
	}

	return r;
}

struct svm_validate_context {
	struct kfd_process *process;
	struct svm_range *prange;
	bool intr;
	unsigned long bitmap[MAX_GPU_INSTANCE];
	struct ttm_validate_buffer tv[MAX_GPU_INSTANCE];
	struct list_head validate_list;
	struct ww_acquire_ctx ticket;
};

static int svm_range_reserve_bos(struct svm_validate_context *ctx)
{
	struct kfd_process_device *pdd;
	struct amdgpu_device *adev;
	struct amdgpu_vm *vm;
	uint32_t gpuidx;
	int r;

	INIT_LIST_HEAD(&ctx->validate_list);
	for_each_set_bit(gpuidx, ctx->bitmap, MAX_GPU_INSTANCE) {
		pdd = kfd_process_device_from_gpuidx(ctx->process, gpuidx);
		if (!pdd) {
			pr_debug("failed to find device idx %d\n", gpuidx);
			return -EINVAL;
		}
		adev = (struct amdgpu_device *)pdd->dev->kgd;
		vm = drm_priv_to_vm(pdd->drm_priv);

		ctx->tv[gpuidx].bo = &vm->root.bo->tbo;
		ctx->tv[gpuidx].num_shared = 4;
		list_add(&ctx->tv[gpuidx].head, &ctx->validate_list);
	}

	r = ttm_eu_reserve_buffers(&ctx->ticket, &ctx->validate_list,
				   ctx->intr, NULL);
	if (r) {
		pr_debug("failed %d to reserve bo\n", r);
		return r;
	}

	for_each_set_bit(gpuidx, ctx->bitmap, MAX_GPU_INSTANCE) {
		pdd = kfd_process_device_from_gpuidx(ctx->process, gpuidx);
		if (!pdd) {
			pr_debug("failed to find device idx %d\n", gpuidx);
			r = -EINVAL;
			goto unreserve_out;
		}
		adev = (struct amdgpu_device *)pdd->dev->kgd;

		r = amdgpu_vm_validate_pt_bos(adev, drm_priv_to_vm(pdd->drm_priv),
					      svm_range_bo_validate, NULL);
		if (r) {
			pr_debug("failed %d validate pt bos\n", r);
			goto unreserve_out;
		}
	}

	return 0;

unreserve_out:
	ttm_eu_backoff_reservation(&ctx->ticket, &ctx->validate_list);
	return r;
}

static void svm_range_unreserve_bos(struct svm_validate_context *ctx)
{
	ttm_eu_backoff_reservation(&ctx->ticket, &ctx->validate_list);
}

static void *kfd_svm_page_owner(struct kfd_process *p, int32_t gpuidx)
{
	struct kfd_process_device *pdd;
	struct amdgpu_device *adev;

	pdd = kfd_process_device_from_gpuidx(p, gpuidx);
	adev = (struct amdgpu_device *)pdd->dev->kgd;

	return SVM_ADEV_PGMAP_OWNER(adev);
}

/*
 * Validation+GPU mapping with concurrent invalidation (MMU notifiers)
 *
 * To prevent concurrent destruction or change of range attributes, the
 * svm_read_lock must be held. The caller must not hold the svm_write_lock
 * because that would block concurrent evictions and lead to deadlocks. To
 * serialize concurrent migrations or validations of the same range, the
 * prange->migrate_mutex must be held.
 *
 * For VRAM ranges, the SVM BO must be allocated and valid (protected by its
 * eviction fence.
 *
 * The following sequence ensures race-free validation and GPU mapping:
 *
 * 1. Reserve page table (and SVM BO if range is in VRAM)
 * 2. hmm_range_fault to get page addresses (if system memory)
 * 3. DMA-map pages (if system memory)
 * 4-a. Take notifier lock
 * 4-b. Check that pages still valid (mmu_interval_read_retry)
 * 4-c. Check that the range was not split or otherwise invalidated
 * 4-d. Update GPU page table
 * 4.e. Release notifier lock
 * 5. Release page table (and SVM BO) reservation
 */
static int svm_range_validate_and_map(struct mm_struct *mm,
				      struct svm_range *prange,
				      int32_t gpuidx, bool intr, bool wait)
{
	struct svm_validate_context ctx;
	unsigned long start, end, addr;
	struct kfd_process *p;
	void *owner;
	int32_t idx;
	int r = 0;

	ctx.process = container_of(prange->svms, struct kfd_process, svms);
	ctx.prange = prange;
	ctx.intr = intr;

	if (gpuidx < MAX_GPU_INSTANCE) {
		bitmap_zero(ctx.bitmap, MAX_GPU_INSTANCE);
		bitmap_set(ctx.bitmap, gpuidx, 1);
	} else if (ctx.process->xnack_enabled) {
		bitmap_copy(ctx.bitmap, prange->bitmap_aip, MAX_GPU_INSTANCE);

		/* If prefetch range to GPU, or GPU retry fault migrate range to
		 * GPU, which has ACCESS attribute to the range, create mapping
		 * on that GPU.
		 */
		if (prange->actual_loc) {
			gpuidx = kfd_process_gpuidx_from_gpuid(ctx.process,
							prange->actual_loc);
			if (gpuidx < 0) {
				WARN_ONCE(1, "failed get device by id 0x%x\n",
					 prange->actual_loc);
				return -EINVAL;
			}
			if (test_bit(gpuidx, prange->bitmap_access))
				bitmap_set(ctx.bitmap, gpuidx, 1);
		}
	} else {
		bitmap_or(ctx.bitmap, prange->bitmap_access,
			  prange->bitmap_aip, MAX_GPU_INSTANCE);
	}

	if (bitmap_empty(ctx.bitmap, MAX_GPU_INSTANCE))
		return 0;

	if (prange->actual_loc && !prange->ttm_res) {
		/* This should never happen. actual_loc gets set by
		 * svm_migrate_ram_to_vram after allocating a BO.
		 */
		WARN_ONCE(1, "VRAM BO missing during validation\n");
		return -EINVAL;
	}

	svm_range_reserve_bos(&ctx);

	p = container_of(prange->svms, struct kfd_process, svms);
	owner = kfd_svm_page_owner(p, find_first_bit(ctx.bitmap,
						MAX_GPU_INSTANCE));
	for_each_set_bit(idx, ctx.bitmap, MAX_GPU_INSTANCE) {
		if (kfd_svm_page_owner(p, idx) != owner) {
			owner = NULL;
			break;
		}
	}

	start = prange->start << PAGE_SHIFT;
	end = (prange->last + 1) << PAGE_SHIFT;
	for (addr = start; addr < end && !r; ) {
		struct hmm_range *hmm_range;
		struct vm_area_struct *vma;
		unsigned long next;
		unsigned long offset;
		unsigned long npages;
		bool readonly;

		vma = find_vma(mm, addr);
		if (!vma || addr < vma->vm_start) {
			r = -EFAULT;
			goto unreserve_out;
		}
		readonly = !(vma->vm_flags & VM_WRITE);

		next = min(vma->vm_end, end);
		npages = (next - addr) >> PAGE_SHIFT;
		WRITE_ONCE(p->svms.faulting_task, current);
		r = amdgpu_hmm_range_get_pages(&prange->notifier, mm, NULL,
					       addr, npages, &hmm_range,
					       readonly, true, owner);
		WRITE_ONCE(p->svms.faulting_task, NULL);
		if (r) {
			pr_debug("failed %d to get svm range pages\n", r);
			goto unreserve_out;
		}

		offset = (addr - start) >> PAGE_SHIFT;
		r = svm_range_dma_map(prange, ctx.bitmap, offset, npages,
				      hmm_range->hmm_pfns);
		if (r) {
			pr_debug("failed %d to dma map range\n", r);
			goto unreserve_out;
		}

		svm_range_lock(prange);
		if (amdgpu_hmm_range_get_pages_done(hmm_range)) {
			pr_debug("hmm update the range, need validate again\n");
			r = -EAGAIN;
			goto unlock_out;
		}
		if (!list_empty(&prange->child_list)) {
			pr_debug("range split by unmap in parallel, validate again\n");
			r = -EAGAIN;
			goto unlock_out;
		}

		r = svm_range_map_to_gpus(prange, offset, npages, readonly,
					  ctx.bitmap, wait);

unlock_out:
		svm_range_unlock(prange);

		addr = next;
	}

	if (addr == end)
		prange->validated_once = true;

unreserve_out:
	svm_range_unreserve_bos(&ctx);

	if (!r)
		prange->validate_timestamp = ktime_to_us(ktime_get());

	return r;
}

/**
 * svm_range_list_lock_and_flush_work - flush pending deferred work
 *
 * @svms: the svm range list
 * @mm: the mm structure
 *
 * Context: Returns with mmap write lock held, pending deferred work flushed
 *
 */
void
svm_range_list_lock_and_flush_work(struct svm_range_list *svms,
				   struct mm_struct *mm)
{
retry_flush_work:
	flush_work(&svms->deferred_list_work);
	mmap_write_lock(mm);

	if (list_empty(&svms->deferred_range_list))
		return;
	mmap_write_unlock(mm);
	pr_debug("retry flush\n");
	goto retry_flush_work;
}

static void svm_range_restore_work(struct work_struct *work)
{
	struct delayed_work *dwork = to_delayed_work(work);
	struct svm_range_list *svms;
	struct svm_range *prange;
	struct kfd_process *p;
	struct mm_struct *mm;
	int evicted_ranges;
	int invalid;
	int r;

	svms = container_of(dwork, struct svm_range_list, restore_work);
	evicted_ranges = atomic_read(&svms->evicted_ranges);
	if (!evicted_ranges)
		return;

	pr_debug("restore svm ranges\n");

	/* kfd_process_notifier_release destroys this worker thread. So during
	 * the lifetime of this thread, kfd_process and mm will be valid.
	 */
	p = container_of(svms, struct kfd_process, svms);
	mm = p->mm;
	if (!mm)
		return;

	svm_range_list_lock_and_flush_work(svms, mm);
	mutex_lock(&svms->lock);

	evicted_ranges = atomic_read(&svms->evicted_ranges);

	list_for_each_entry(prange, &svms->list, list) {
		invalid = atomic_read(&prange->invalid);
		if (!invalid)
			continue;

		pr_debug("restoring svms 0x%p prange 0x%p [0x%lx %lx] inv %d\n",
			 prange->svms, prange, prange->start, prange->last,
			 invalid);

		/*
		 * If range is migrating, wait for migration is done.
		 */
		mutex_lock(&prange->migrate_mutex);

		r = svm_range_validate_and_map(mm, prange, MAX_GPU_INSTANCE,
					       false, true);
		if (r)
			pr_debug("failed %d to map 0x%lx to gpus\n", r,
				 prange->start);

		mutex_unlock(&prange->migrate_mutex);
		if (r)
			goto out_reschedule;

		if (atomic_cmpxchg(&prange->invalid, invalid, 0) != invalid)
			goto out_reschedule;
	}

	if (atomic_cmpxchg(&svms->evicted_ranges, evicted_ranges, 0) !=
	    evicted_ranges)
		goto out_reschedule;

	evicted_ranges = 0;

	r = kgd2kfd_resume_mm(mm);
	if (r) {
		/* No recovery from this failure. Probably the CP is
		 * hanging. No point trying again.
		 */
		pr_debug("failed %d to resume KFD\n", r);
	}

	pr_debug("restore svm ranges successfully\n");

out_reschedule:
	mutex_unlock(&svms->lock);
	mmap_write_unlock(mm);

	/* If validation failed, reschedule another attempt */
	if (evicted_ranges) {
		pr_debug("reschedule to restore svm range\n");
		schedule_delayed_work(&svms->restore_work,
			msecs_to_jiffies(AMDGPU_SVM_RANGE_RESTORE_DELAY_MS));
	}
}

/**
 * svm_range_evict - evict svm range
 *
 * Stop all queues of the process to ensure GPU doesn't access the memory, then
 * return to let CPU evict the buffer and proceed CPU pagetable update.
 *
 * Don't need use lock to sync cpu pagetable invalidation with GPU execution.
 * If invalidation happens while restore work is running, restore work will
 * restart to ensure to get the latest CPU pages mapping to GPU, then start
 * the queues.
 */
static int
svm_range_evict(struct svm_range *prange, struct mm_struct *mm,
		unsigned long start, unsigned long last)
{
	struct svm_range_list *svms = prange->svms;
	struct svm_range *pchild;
	struct kfd_process *p;
	int r = 0;

	p = container_of(svms, struct kfd_process, svms);

	pr_debug("invalidate svms 0x%p prange [0x%lx 0x%lx] [0x%lx 0x%lx]\n",
		 svms, prange->start, prange->last, start, last);

	if (!p->xnack_enabled) {
		int evicted_ranges;

		list_for_each_entry(pchild, &prange->child_list, child_list) {
			mutex_lock_nested(&pchild->lock, 1);
			if (pchild->start <= last && pchild->last >= start) {
				pr_debug("increment pchild invalid [0x%lx 0x%lx]\n",
					 pchild->start, pchild->last);
				atomic_inc(&pchild->invalid);
			}
			mutex_unlock(&pchild->lock);
		}

		if (prange->start <= last && prange->last >= start)
			atomic_inc(&prange->invalid);

		evicted_ranges = atomic_inc_return(&svms->evicted_ranges);
		if (evicted_ranges != 1)
			return r;

		pr_debug("evicting svms 0x%p range [0x%lx 0x%lx]\n",
			 prange->svms, prange->start, prange->last);

		/* First eviction, stop the queues */
		r = kgd2kfd_quiesce_mm(mm);
		if (r)
			pr_debug("failed to quiesce KFD\n");

		pr_debug("schedule to restore svm %p ranges\n", svms);
		schedule_delayed_work(&svms->restore_work,
			msecs_to_jiffies(AMDGPU_SVM_RANGE_RESTORE_DELAY_MS));
	} else {
		unsigned long s, l;

		pr_debug("invalidate unmap svms 0x%p [0x%lx 0x%lx] from GPUs\n",
			 prange->svms, start, last);
		list_for_each_entry(pchild, &prange->child_list, child_list) {
			mutex_lock_nested(&pchild->lock, 1);
			s = max(start, pchild->start);
			l = min(last, pchild->last);
			if (l >= s)
				svm_range_unmap_from_gpus(pchild, s, l);
			mutex_unlock(&pchild->lock);
		}
		s = max(start, prange->start);
		l = min(last, prange->last);
		if (l >= s)
			svm_range_unmap_from_gpus(prange, s, l);
	}

	return r;
}

static struct svm_range *svm_range_clone(struct svm_range *old)
{
	struct svm_range *new;

	new = svm_range_new(old->svms, old->start, old->last);
	if (!new)
		return NULL;

	if (old->svm_bo) {
		new->ttm_res = old->ttm_res;
		new->offset = old->offset;
		new->svm_bo = svm_range_bo_ref(old->svm_bo);
		spin_lock(&new->svm_bo->list_lock);
		list_add(&new->svm_bo_list, &new->svm_bo->range_list);
		spin_unlock(&new->svm_bo->list_lock);
	}
	new->flags = old->flags;
	new->preferred_loc = old->preferred_loc;
	new->prefetch_loc = old->prefetch_loc;
	new->actual_loc = old->actual_loc;
	new->granularity = old->granularity;
	bitmap_copy(new->bitmap_access, old->bitmap_access, MAX_GPU_INSTANCE);
	bitmap_copy(new->bitmap_aip, old->bitmap_aip, MAX_GPU_INSTANCE);

	return new;
}

/**
 * svm_range_handle_overlap - split overlap ranges
 * @svms: svm range list header
 * @new: range added with this attributes
 * @start: range added start address, in pages
 * @last: range last address, in pages
 * @update_list: output, the ranges attributes are updated. For set_attr, this
 *               will do validation and map to GPUs. For unmap, this will be
 *               removed and unmap from GPUs
 * @insert_list: output, the ranges will be inserted into svms, attributes are
 *               not changes. For set_attr, this will add into svms.
 * @remove_list:output, the ranges will be removed from svms
 * @left: the remaining range after overlap, For set_attr, this will be added
 *        as new range.
 *
 * Total have 5 overlap cases.
 *
 * This function handles overlap of an address interval with existing
 * struct svm_ranges for applying new attributes. This may require
 * splitting existing struct svm_ranges. All changes should be applied to
 * the range_list and interval tree transactionally. If any split operation
 * fails, the entire update fails. Therefore the existing overlapping
 * svm_ranges are cloned and the original svm_ranges left unchanged. If the
 * transaction succeeds, the modified clones are added and the originals
 * freed. Otherwise the clones are removed and the old svm_ranges remain.
 *
 * Context: The caller must hold svms->lock
 */
static int
svm_range_handle_overlap(struct svm_range_list *svms, struct svm_range *new,
			 unsigned long start, unsigned long last,
			 struct list_head *update_list,
			 struct list_head *insert_list,
			 struct list_head *remove_list,
			 unsigned long *left)
{
	struct interval_tree_node *node;
	struct svm_range *prange;
	struct svm_range *tmp;
	int r = 0;

	INIT_LIST_HEAD(update_list);
	INIT_LIST_HEAD(insert_list);
	INIT_LIST_HEAD(remove_list);

	node = interval_tree_iter_first(&svms->objects, start, last);
	while (node) {
		struct interval_tree_node *next;
		struct svm_range *old;
		unsigned long next_start;

		pr_debug("found overlap node [0x%lx 0x%lx]\n", node->start,
			 node->last);

		old = container_of(node, struct svm_range, it_node);
		next = interval_tree_iter_next(node, start, last);
		next_start = min(node->last, last) + 1;

		if (node->start < start || node->last > last) {
			/* node intersects the updated range, clone+split it */
			prange = svm_range_clone(old);
			if (!prange) {
				r = -ENOMEM;
				goto out;
			}

			list_add(&old->remove_list, remove_list);
			list_add(&prange->insert_list, insert_list);

			if (node->start < start) {
				pr_debug("change old range start\n");
				r = svm_range_split_head(prange, new, start,
							 insert_list);
				if (r)
					goto out;
			}
			if (node->last > last) {
				pr_debug("change old range last\n");
				r = svm_range_split_tail(prange, new, last,
							 insert_list);
				if (r)
					goto out;
			}
		} else {
			/* The node is contained within start..last,
			 * just update it
			 */
			prange = old;
		}

		if (!svm_range_is_same_attrs(prange, new))
			list_add(&prange->update_list, update_list);

		/* insert a new node if needed */
		if (node->start > start) {
			prange = svm_range_new(prange->svms, start,
					       node->start - 1);
			if (!prange) {
				r = -ENOMEM;
				goto out;
			}

			list_add(&prange->insert_list, insert_list);
			list_add(&prange->update_list, update_list);
		}

		node = next;
		start = next_start;
	}

	if (left && start <= last)
		*left = last - start + 1;

out:
	if (r)
		list_for_each_entry_safe(prange, tmp, insert_list, insert_list)
			svm_range_free(prange);

	return r;
}

static void
svm_range_update_notifier_and_interval_tree(struct mm_struct *mm,
					    struct svm_range *prange)
{
	unsigned long start;
	unsigned long last;

	start = prange->notifier.interval_tree.start >> PAGE_SHIFT;
	last = prange->notifier.interval_tree.last >> PAGE_SHIFT;

	if (prange->start == start && prange->last == last)
		return;

	pr_debug("up notifier 0x%p prange 0x%p [0x%lx 0x%lx] [0x%lx 0x%lx]\n",
		  prange->svms, prange, start, last, prange->start,
		  prange->last);

	if (start != 0 && last != 0) {
		interval_tree_remove(&prange->it_node, &prange->svms->objects);
		svm_range_remove_notifier(prange);
	}
	prange->it_node.start = prange->start;
	prange->it_node.last = prange->last;

	interval_tree_insert(&prange->it_node, &prange->svms->objects);
	svm_range_add_notifier_locked(mm, prange);
}

static void
svm_range_handle_list_op(struct svm_range_list *svms, struct svm_range *prange)
{
	struct mm_struct *mm = prange->work_item.mm;

	switch (prange->work_item.op) {
	case SVM_OP_NULL:
		pr_debug("NULL OP 0x%p prange 0x%p [0x%lx 0x%lx]\n",
			 svms, prange, prange->start, prange->last);
		break;
	case SVM_OP_UNMAP_RANGE:
		pr_debug("remove 0x%p prange 0x%p [0x%lx 0x%lx]\n",
			 svms, prange, prange->start, prange->last);
		svm_range_unlink(prange);
		svm_range_remove_notifier(prange);
		svm_range_free(prange);
		break;
	case SVM_OP_UPDATE_RANGE_NOTIFIER:
		pr_debug("update notifier 0x%p prange 0x%p [0x%lx 0x%lx]\n",
			 svms, prange, prange->start, prange->last);
		svm_range_update_notifier_and_interval_tree(mm, prange);
		break;
	case SVM_OP_UPDATE_RANGE_NOTIFIER_AND_MAP:
		pr_debug("update and map 0x%p prange 0x%p [0x%lx 0x%lx]\n",
			 svms, prange, prange->start, prange->last);
		svm_range_update_notifier_and_interval_tree(mm, prange);
		/* TODO: implement deferred validation and mapping */
		break;
	case SVM_OP_ADD_RANGE:
		pr_debug("add 0x%p prange 0x%p [0x%lx 0x%lx]\n", svms, prange,
			 prange->start, prange->last);
		svm_range_add_to_svms(prange);
		svm_range_add_notifier_locked(mm, prange);
		break;
	case SVM_OP_ADD_RANGE_AND_MAP:
		pr_debug("add and map 0x%p prange 0x%p [0x%lx 0x%lx]\n", svms,
			 prange, prange->start, prange->last);
		svm_range_add_to_svms(prange);
		svm_range_add_notifier_locked(mm, prange);
		/* TODO: implement deferred validation and mapping */
		break;
	default:
		WARN_ONCE(1, "Unknown prange 0x%p work op %d\n", prange,
			 prange->work_item.op);
	}
}

static void svm_range_drain_retry_fault(struct svm_range_list *svms)
{
	struct kfd_process_device *pdd;
	struct amdgpu_device *adev;
	struct kfd_process *p;
	int drain;
	uint32_t i;

	p = container_of(svms, struct kfd_process, svms);

restart:
	drain = atomic_read(&svms->drain_pagefaults);
	if (!drain)
		return;

	for_each_set_bit(i, svms->bitmap_supported, p->n_pdds) {
		pdd = p->pdds[i];
		if (!pdd)
			continue;

		pr_debug("drain retry fault gpu %d svms %p\n", i, svms);
		adev = (struct amdgpu_device *)pdd->dev->kgd;

		amdgpu_ih_wait_on_checkpoint_process(adev, &adev->irq.ih1);
		pr_debug("drain retry fault gpu %d svms 0x%p done\n", i, svms);
	}
	if (atomic_cmpxchg(&svms->drain_pagefaults, drain, 0) != drain)
		goto restart;
}

static void svm_range_deferred_list_work(struct work_struct *work)
{
	struct svm_range_list *svms;
	struct svm_range *prange;
	struct mm_struct *mm;
	struct kfd_process *p;

	svms = container_of(work, struct svm_range_list, deferred_list_work);
	pr_debug("enter svms 0x%p\n", svms);

	p = container_of(svms, struct kfd_process, svms);
	/* Avoid mm is gone when inserting mmu notifier */
	mm = get_task_mm(p->lead_thread);
	if (!mm) {
		pr_debug("svms 0x%p process mm gone\n", svms);
		return;
	}
retry:
	mmap_write_lock(mm);

	/* Checking for the need to drain retry faults must be inside
	 * mmap write lock to serialize with munmap notifiers.
	 */
	if (unlikely(atomic_read(&svms->drain_pagefaults))) {
		mmap_write_unlock(mm);
		svm_range_drain_retry_fault(svms);
		goto retry;
	}

	spin_lock(&svms->deferred_list_lock);
	while (!list_empty(&svms->deferred_range_list)) {
		prange = list_first_entry(&svms->deferred_range_list,
					  struct svm_range, deferred_list);
		list_del_init(&prange->deferred_list);
		spin_unlock(&svms->deferred_list_lock);

		pr_debug("prange 0x%p [0x%lx 0x%lx] op %d\n", prange,
			 prange->start, prange->last, prange->work_item.op);

<<<<<<< HEAD
		mm = prange->work_item.mm;
retry:
		mmap_write_lock(mm);
		mutex_lock(&svms->lock);

		/* Checking for the need to drain retry faults must be in
		 * mmap write lock to serialize with munmap notifiers.
		 *
		 * Remove from deferred_list must be inside mmap write lock,
		 * otherwise, svm_range_list_lock_and_flush_work may hold mmap
		 * write lock, and continue because deferred_list is empty, then
		 * deferred_list handle is blocked by mmap write lock.
		 */
		spin_lock(&svms->deferred_list_lock);
		if (unlikely(svms->drain_pagefaults)) {
			svms->drain_pagefaults = false;
			spin_unlock(&svms->deferred_list_lock);
			mutex_unlock(&svms->lock);
			mmap_write_unlock(mm);
			svm_range_drain_retry_fault(svms);
			goto retry;
		}
		list_del_init(&prange->deferred_list);
		spin_unlock(&svms->deferred_list_lock);

=======
		mutex_lock(&svms->lock);
>>>>>>> 8590222e
		mutex_lock(&prange->migrate_mutex);
		while (!list_empty(&prange->child_list)) {
			struct svm_range *pchild;

			pchild = list_first_entry(&prange->child_list,
						struct svm_range, child_list);
			pr_debug("child prange 0x%p op %d\n", pchild,
				 pchild->work_item.op);
			list_del_init(&pchild->child_list);
			svm_range_handle_list_op(svms, pchild);
		}
		mutex_unlock(&prange->migrate_mutex);

		svm_range_handle_list_op(svms, prange);
		mutex_unlock(&svms->lock);

		spin_lock(&svms->deferred_list_lock);
	}
	spin_unlock(&svms->deferred_list_lock);

	mmap_write_unlock(mm);
	mmput(mm);
	pr_debug("exit svms 0x%p\n", svms);
}

void
svm_range_add_list_work(struct svm_range_list *svms, struct svm_range *prange,
			struct mm_struct *mm, enum svm_work_list_ops op)
{
	spin_lock(&svms->deferred_list_lock);
	/* Make sure pending page faults are drained in the deferred worker
	 * before the range is freed to avoid straggler interrupts on
	 * unmapped memory causing "phantom faults".
	 */
	if (op == SVM_OP_UNMAP_RANGE)
		svms->drain_pagefaults = true;
	/* if prange is on the deferred list */
	if (!list_empty(&prange->deferred_list)) {
		pr_debug("update exist prange 0x%p work op %d\n", prange, op);
		WARN_ONCE(prange->work_item.mm != mm, "unmatch mm\n");
		if (op != SVM_OP_NULL &&
		    prange->work_item.op != SVM_OP_UNMAP_RANGE)
			prange->work_item.op = op;
	} else {
		prange->work_item.op = op;
		prange->work_item.mm = mm;
		list_add_tail(&prange->deferred_list,
			      &prange->svms->deferred_range_list);
		pr_debug("add prange 0x%p [0x%lx 0x%lx] to work list op %d\n",
			 prange, prange->start, prange->last, op);
	}
	spin_unlock(&svms->deferred_list_lock);
}

void schedule_deferred_list_work(struct svm_range_list *svms)
{
	spin_lock(&svms->deferred_list_lock);
	if (!list_empty(&svms->deferred_range_list))
		schedule_work(&svms->deferred_list_work);
	spin_unlock(&svms->deferred_list_lock);
}

static void
svm_range_unmap_split(struct mm_struct *mm, struct svm_range *parent,
		      struct svm_range *prange, unsigned long start,
		      unsigned long last)
{
	struct svm_range *head;
	struct svm_range *tail;

	if (prange->work_item.op == SVM_OP_UNMAP_RANGE) {
		pr_debug("prange 0x%p [0x%lx 0x%lx] is already freed\n", prange,
			 prange->start, prange->last);
		return;
	}
	if (start > prange->last || last < prange->start)
		return;

	head = tail = prange;
	if (start > prange->start)
		svm_range_split(prange, prange->start, start - 1, &tail);
	if (last < tail->last)
		svm_range_split(tail, last + 1, tail->last, &head);

	if (head != prange && tail != prange) {
		svm_range_add_child(parent, mm, head, SVM_OP_UNMAP_RANGE);
		svm_range_add_child(parent, mm, tail, SVM_OP_ADD_RANGE);
	} else if (tail != prange) {
		svm_range_add_child(parent, mm, tail, SVM_OP_UNMAP_RANGE);
	} else if (head != prange) {
		svm_range_add_child(parent, mm, head, SVM_OP_UNMAP_RANGE);
	} else if (parent != prange) {
		prange->work_item.op = SVM_OP_UNMAP_RANGE;
	}
}

static void
svm_range_unmap_from_cpu(struct mm_struct *mm, struct svm_range *prange,
			 unsigned long start, unsigned long last)
{
	struct svm_range_list *svms;
	struct svm_range *pchild;
	struct kfd_process *p;
	unsigned long s, l;
	bool unmap_parent;

	p = kfd_lookup_process_by_mm(mm);
	if (!p)
		return;
	svms = &p->svms;

	pr_debug("svms 0x%p prange 0x%p [0x%lx 0x%lx] [0x%lx 0x%lx]\n", svms,
		 prange, prange->start, prange->last, start, last);

	/* Make sure pending page faults are drained in the deferred worker
	 * before the range is freed to avoid straggler interrupts on
	 * unmapped memory causing "phantom faults".
	 */
	atomic_inc(&svms->drain_pagefaults);

	unmap_parent = start <= prange->start && last >= prange->last;

	list_for_each_entry(pchild, &prange->child_list, child_list) {
		mutex_lock_nested(&pchild->lock, 1);
		s = max(start, pchild->start);
		l = min(last, pchild->last);
		if (l >= s)
			svm_range_unmap_from_gpus(pchild, s, l);
		svm_range_unmap_split(mm, prange, pchild, start, last);
		mutex_unlock(&pchild->lock);
	}
	s = max(start, prange->start);
	l = min(last, prange->last);
	if (l >= s)
		svm_range_unmap_from_gpus(prange, s, l);
	svm_range_unmap_split(mm, prange, prange, start, last);

	if (unmap_parent)
		svm_range_add_list_work(svms, prange, mm, SVM_OP_UNMAP_RANGE);
	else
		svm_range_add_list_work(svms, prange, mm,
					SVM_OP_UPDATE_RANGE_NOTIFIER);
	schedule_deferred_list_work(svms);

	kfd_unref_process(p);
}

/**
 * svm_range_cpu_invalidate_pagetables - interval notifier callback
 *
 * If event is MMU_NOTIFY_UNMAP, this is from CPU unmap range, otherwise, it
 * is from migration, or CPU page invalidation callback.
 *
 * For unmap event, unmap range from GPUs, remove prange from svms in a delayed
 * work thread, and split prange if only part of prange is unmapped.
 *
 * For invalidation event, if GPU retry fault is not enabled, evict the queues,
 * then schedule svm_range_restore_work to update GPU mapping and resume queues.
 * If GPU retry fault is enabled, unmap the svm range from GPU, retry fault will
 * update GPU mapping to recover.
 *
 * Context: mmap lock, notifier_invalidate_start lock are held
 *          for invalidate event, prange lock is held if this is from migration
 */
static bool
svm_range_cpu_invalidate_pagetables(struct mmu_interval_notifier *mni,
				    const struct mmu_notifier_range *range,
				    unsigned long cur_seq)
{
	struct svm_range *prange;
	unsigned long start;
	unsigned long last;

	if (range->event == MMU_NOTIFY_RELEASE)
		return true;

	start = mni->interval_tree.start;
	last = mni->interval_tree.last;
	start = (start > range->start ? start : range->start) >> PAGE_SHIFT;
	last = (last < (range->end - 1) ? last : range->end - 1) >> PAGE_SHIFT;
	pr_debug("[0x%lx 0x%lx] range[0x%lx 0x%lx] notifier[0x%lx 0x%lx] %d\n",
		 start, last, range->start >> PAGE_SHIFT,
		 (range->end - 1) >> PAGE_SHIFT,
		 mni->interval_tree.start >> PAGE_SHIFT,
		 mni->interval_tree.last >> PAGE_SHIFT, range->event);

	prange = container_of(mni, struct svm_range, notifier);

	svm_range_lock(prange);
	mmu_interval_set_seq(mni, cur_seq);

	switch (range->event) {
	case MMU_NOTIFY_UNMAP:
		svm_range_unmap_from_cpu(mni->mm, prange, start, last);
		break;
	default:
		svm_range_evict(prange, mni->mm, start, last);
		break;
	}

	svm_range_unlock(prange);

	return true;
}

/**
 * svm_range_from_addr - find svm range from fault address
 * @svms: svm range list header
 * @addr: address to search range interval tree, in pages
 * @parent: parent range if range is on child list
 *
 * Context: The caller must hold svms->lock
 *
 * Return: the svm_range found or NULL
 */
struct svm_range *
svm_range_from_addr(struct svm_range_list *svms, unsigned long addr,
		    struct svm_range **parent)
{
	struct interval_tree_node *node;
	struct svm_range *prange;
	struct svm_range *pchild;

	node = interval_tree_iter_first(&svms->objects, addr, addr);
	if (!node)
		return NULL;

	prange = container_of(node, struct svm_range, it_node);
	pr_debug("address 0x%lx prange [0x%lx 0x%lx] node [0x%lx 0x%lx]\n",
		 addr, prange->start, prange->last, node->start, node->last);

	if (addr >= prange->start && addr <= prange->last) {
		if (parent)
			*parent = prange;
		return prange;
	}
	list_for_each_entry(pchild, &prange->child_list, child_list)
		if (addr >= pchild->start && addr <= pchild->last) {
			pr_debug("found address 0x%lx pchild [0x%lx 0x%lx]\n",
				 addr, pchild->start, pchild->last);
			if (parent)
				*parent = prange;
			return pchild;
		}

	return NULL;
}

/* svm_range_best_restore_location - decide the best fault restore location
 * @prange: svm range structure
 * @adev: the GPU on which vm fault happened
 *
 * This is only called when xnack is on, to decide the best location to restore
 * the range mapping after GPU vm fault. Caller uses the best location to do
 * migration if actual loc is not best location, then update GPU page table
 * mapping to the best location.
 *
 * If the preferred loc is accessible by faulting GPU, use preferred loc.
 * If vm fault gpu idx is on range ACCESSIBLE bitmap, best_loc is vm fault gpu
 * If vm fault gpu idx is on range ACCESSIBLE_IN_PLACE bitmap, then
 *    if range actual loc is cpu, best_loc is cpu
 *    if vm fault gpu is on xgmi same hive of range actual loc gpu, best_loc is
 *    range actual loc.
 * Otherwise, GPU no access, best_loc is -1.
 *
 * Return:
 * -1 means vm fault GPU no access
 * 0 for CPU or GPU id
 */
static int32_t
svm_range_best_restore_location(struct svm_range *prange,
				struct amdgpu_device *adev,
				int32_t *gpuidx)
{
	struct amdgpu_device *bo_adev, *preferred_adev;
	struct kfd_process *p;
	uint32_t gpuid;
	int r;

	p = container_of(prange->svms, struct kfd_process, svms);

	r = kfd_process_gpuid_from_kgd(p, adev, &gpuid, gpuidx);
	if (r < 0) {
		pr_debug("failed to get gpuid from kgd\n");
		return -1;
	}

	if (prange->preferred_loc == gpuid ||
	    prange->preferred_loc == KFD_IOCTL_SVM_LOCATION_SYSMEM) {
		return prange->preferred_loc;
	} else if (prange->preferred_loc != KFD_IOCTL_SVM_LOCATION_UNDEFINED) {
		preferred_adev = svm_range_get_adev_by_id(prange,
							prange->preferred_loc);
		if (amdgpu_xgmi_same_hive(adev, preferred_adev))
			return prange->preferred_loc;
		/* fall through */
	}

	if (test_bit(*gpuidx, prange->bitmap_access))
		return gpuid;

	if (test_bit(*gpuidx, prange->bitmap_aip)) {
		if (!prange->actual_loc)
			return 0;

		bo_adev = svm_range_get_adev_by_id(prange, prange->actual_loc);
		if (amdgpu_xgmi_same_hive(adev, bo_adev))
			return prange->actual_loc;
		else
			return 0;
	}

	return -1;
}

static int
svm_range_get_range_boundaries(struct kfd_process *p, int64_t addr,
			       unsigned long *start, unsigned long *last,
			       bool *is_heap_stack)
{
	struct vm_area_struct *vma;
	struct interval_tree_node *node;
	unsigned long start_limit, end_limit;

	vma = find_vma(p->mm, addr << PAGE_SHIFT);
	if (!vma || (addr << PAGE_SHIFT) < vma->vm_start) {
		pr_debug("VMA does not exist in address [0x%llx]\n", addr);
		return -EFAULT;
	}

	*is_heap_stack = (vma->vm_start <= vma->vm_mm->brk &&
			  vma->vm_end >= vma->vm_mm->start_brk) ||
			 (vma->vm_start <= vma->vm_mm->start_stack &&
			  vma->vm_end >= vma->vm_mm->start_stack);

	start_limit = max(vma->vm_start >> PAGE_SHIFT,
		      (unsigned long)ALIGN_DOWN(addr, 2UL << 8));
	end_limit = min(vma->vm_end >> PAGE_SHIFT,
		    (unsigned long)ALIGN(addr + 1, 2UL << 8));
	/* First range that starts after the fault address */
	node = interval_tree_iter_first(&p->svms.objects, addr + 1, ULONG_MAX);
	if (node) {
		end_limit = min(end_limit, node->start);
		/* Last range that ends before the fault address */
		node = container_of(rb_prev(&node->rb),
				    struct interval_tree_node, rb);
	} else {
		/* Last range must end before addr because
		 * there was no range after addr
		 */
		node = container_of(rb_last(&p->svms.objects.rb_root),
				    struct interval_tree_node, rb);
	}
	if (node) {
		if (node->last >= addr) {
			WARN(1, "Overlap with prev node and page fault addr\n");
			return -EFAULT;
		}
		start_limit = max(start_limit, node->last + 1);
	}

	*start = start_limit;
	*last = end_limit - 1;

	pr_debug("vma [0x%lx 0x%lx] range [0x%lx 0x%lx] is_heap_stack %d\n",
		 vma->vm_start >> PAGE_SHIFT, vma->vm_end >> PAGE_SHIFT,
		 *start, *last, *is_heap_stack);

	return 0;
}

static int
svm_range_check_vm_userptr(struct kfd_process *p, uint64_t start, uint64_t last,
			   uint64_t *bo_s, uint64_t *bo_l)
{
	struct amdgpu_bo_va_mapping *mapping;
	struct interval_tree_node *node;
	struct amdgpu_bo *bo = NULL;
	unsigned long userptr;
	uint32_t i;
	int r;

	for (i = 0; i < p->n_pdds; i++) {
		struct amdgpu_vm *vm;

		if (!p->pdds[i]->drm_priv)
			continue;

		vm = drm_priv_to_vm(p->pdds[i]->drm_priv);
		r = amdgpu_bo_reserve(vm->root.bo, false);
		if (r)
			return r;

		/* Check userptr by searching entire vm->va interval tree */
		node = interval_tree_iter_first(&vm->va, 0, ~0ULL);
		while (node) {
			mapping = container_of((struct rb_node *)node,
					       struct amdgpu_bo_va_mapping, rb);
			bo = mapping->bo_va->base.bo;

			if (!amdgpu_ttm_tt_affect_userptr(bo->tbo.ttm,
							 start << PAGE_SHIFT,
							 last << PAGE_SHIFT,
							 &userptr)) {
				node = interval_tree_iter_next(node, 0, ~0ULL);
				continue;
			}

			pr_debug("[0x%llx 0x%llx] already userptr mapped\n",
				 start, last);
			if (bo_s && bo_l) {
				*bo_s = userptr >> PAGE_SHIFT;
				*bo_l = *bo_s + bo->tbo.ttm->num_pages - 1;
			}
			amdgpu_bo_unreserve(vm->root.bo);
			return -EADDRINUSE;
		}
		amdgpu_bo_unreserve(vm->root.bo);
	}
	return 0;
}

static struct
svm_range *svm_range_create_unregistered_range(struct amdgpu_device *adev,
						struct kfd_process *p,
						struct mm_struct *mm,
						int64_t addr)
{
	struct svm_range *prange = NULL;
	unsigned long start, last;
	uint32_t gpuid, gpuidx;
	bool is_heap_stack;
	uint64_t bo_s = 0;
	uint64_t bo_l = 0;
	int r;

	if (svm_range_get_range_boundaries(p, addr, &start, &last,
					   &is_heap_stack))
		return NULL;

	r = svm_range_check_vm(p, start, last, &bo_s, &bo_l);
	if (r != -EADDRINUSE)
		r = svm_range_check_vm_userptr(p, start, last, &bo_s, &bo_l);

	if (r == -EADDRINUSE) {
		if (addr >= bo_s && addr <= bo_l)
			return NULL;

		/* Create one page svm range if 2MB range overlapping */
		start = addr;
		last = addr;
	}

	prange = svm_range_new(&p->svms, start, last);
	if (!prange) {
		pr_debug("Failed to create prange in address [0x%llx]\n", addr);
		return NULL;
	}
	if (kfd_process_gpuid_from_kgd(p, adev, &gpuid, &gpuidx)) {
		pr_debug("failed to get gpuid from kgd\n");
		svm_range_free(prange);
		return NULL;
	}

	if (is_heap_stack)
		prange->preferred_loc = KFD_IOCTL_SVM_LOCATION_SYSMEM;

	svm_range_add_to_svms(prange);
	svm_range_add_notifier_locked(mm, prange);

	return prange;
}

/* svm_range_skip_recover - decide if prange can be recovered
 * @prange: svm range structure
 *
 * GPU vm retry fault handle skip recover the range for cases:
 * 1. prange is on deferred list to be removed after unmap, it is stale fault,
 *    deferred list work will drain the stale fault before free the prange.
 * 2. prange is on deferred list to add interval notifier after split, or
 * 3. prange is child range, it is split from parent prange, recover later
 *    after interval notifier is added.
 *
 * Return: true to skip recover, false to recover
 */
static bool svm_range_skip_recover(struct svm_range *prange)
{
	struct svm_range_list *svms = prange->svms;

	spin_lock(&svms->deferred_list_lock);
	if (list_empty(&prange->deferred_list) &&
	    list_empty(&prange->child_list)) {
		spin_unlock(&svms->deferred_list_lock);
		return false;
	}
	spin_unlock(&svms->deferred_list_lock);

	if (prange->work_item.op == SVM_OP_UNMAP_RANGE) {
		pr_debug("svms 0x%p prange 0x%p [0x%lx 0x%lx] unmapped\n",
			 svms, prange, prange->start, prange->last);
		return true;
	}
	if (prange->work_item.op == SVM_OP_ADD_RANGE_AND_MAP ||
	    prange->work_item.op == SVM_OP_ADD_RANGE) {
		pr_debug("svms 0x%p prange 0x%p [0x%lx 0x%lx] not added yet\n",
			 svms, prange, prange->start, prange->last);
		return true;
	}
	return false;
}

static void
svm_range_count_fault(struct amdgpu_device *adev, struct kfd_process *p,
		      int32_t gpuidx)
{
	struct kfd_process_device *pdd;

	/* fault is on different page of same range
	 * or fault is skipped to recover later
	 * or fault is on invalid virtual address
	 */
	if (gpuidx == MAX_GPU_INSTANCE) {
		uint32_t gpuid;
		int r;

		r = kfd_process_gpuid_from_kgd(p, adev, &gpuid, &gpuidx);
		if (r < 0)
			return;
	}

	/* fault is recovered
	 * or fault cannot recover because GPU no access on the range
	 */
	pdd = kfd_process_device_from_gpuidx(p, gpuidx);
	if (pdd)
		WRITE_ONCE(pdd->faults, pdd->faults + 1);
}

static bool
svm_fault_allowed(struct vm_area_struct *vma, bool write_fault)
{
	unsigned long requested = VM_READ;

	if (write_fault)
		requested |= VM_WRITE;

	pr_debug("requested 0x%lx, vma permission flags 0x%lx\n", requested,
		vma->vm_flags);
	return (vma->vm_flags & requested) == requested;
}

int
svm_range_restore_pages(struct amdgpu_device *adev, unsigned int pasid,
			uint64_t addr, bool write_fault)
{
	struct mm_struct *mm = NULL;
	struct svm_range_list *svms;
	struct svm_range *prange;
	struct kfd_process *p;
	uint64_t timestamp;
	int32_t best_loc;
	int32_t gpuidx = MAX_GPU_INSTANCE;
	bool write_locked = false;
	struct vm_area_struct *vma;
	int r = 0;

	if (!KFD_IS_SVM_API_SUPPORTED(adev->kfd.dev)) {
		pr_debug("device does not support SVM\n");
		return -EFAULT;
	}

	p = kfd_lookup_process_by_pasid(pasid);
	if (!p) {
		pr_debug("kfd process not founded pasid 0x%x\n", pasid);
		return 0;
	}
	if (!p->xnack_enabled) {
		pr_debug("XNACK not enabled for pasid 0x%x\n", pasid);
		r = -EFAULT;
		goto out;
	}
	svms = &p->svms;

	pr_debug("restoring svms 0x%p fault address 0x%llx\n", svms, addr);

	if (atomic_read(&svms->drain_pagefaults)) {
		pr_debug("draining retry fault, drop fault 0x%llx\n", addr);
		r = 0;
		goto out;
	}

	/* p->lead_thread is available as kfd_process_wq_release flush the work
	 * before releasing task ref.
	 */
	mm = get_task_mm(p->lead_thread);
	if (!mm) {
		pr_debug("svms 0x%p failed to get mm\n", svms);
		r = 0;
		goto out;
	}

	mmap_read_lock(mm);
retry_write_locked:
	mutex_lock(&svms->lock);
	prange = svm_range_from_addr(svms, addr, NULL);
	if (!prange) {
		pr_debug("failed to find prange svms 0x%p address [0x%llx]\n",
			 svms, addr);
		if (!write_locked) {
			/* Need the write lock to create new range with MMU notifier.
			 * Also flush pending deferred work to make sure the interval
			 * tree is up to date before we add a new range
			 */
			mutex_unlock(&svms->lock);
			mmap_read_unlock(mm);
			mmap_write_lock(mm);
			write_locked = true;
			goto retry_write_locked;
		}
		prange = svm_range_create_unregistered_range(adev, p, mm, addr);
		if (!prange) {
			pr_debug("failed to create unregistered range svms 0x%p address [0x%llx]\n",
				 svms, addr);
			mmap_write_downgrade(mm);
			r = -EFAULT;
			goto out_unlock_svms;
		}
	}
	if (write_locked)
		mmap_write_downgrade(mm);

	mutex_lock(&prange->migrate_mutex);

	if (svm_range_skip_recover(prange)) {
		amdgpu_gmc_filter_faults_remove(adev, addr, pasid);
		r = 0;
		goto out_unlock_range;
	}

	timestamp = ktime_to_us(ktime_get()) - prange->validate_timestamp;
	/* skip duplicate vm fault on different pages of same range */
	if (timestamp < AMDGPU_SVM_RANGE_RETRY_FAULT_PENDING) {
		pr_debug("svms 0x%p [0x%lx %lx] already restored\n",
			 svms, prange->start, prange->last);
		r = 0;
		goto out_unlock_range;
	}

	/* __do_munmap removed VMA, return success as we are handling stale
	 * retry fault.
	 */
	vma = find_vma(mm, addr << PAGE_SHIFT);
	if (!vma || (addr << PAGE_SHIFT) < vma->vm_start) {
		pr_debug("address 0x%llx VMA is removed\n", addr);
		r = 0;
		goto out_unlock_range;
	}

	if (!svm_fault_allowed(vma, write_fault)) {
		pr_debug("fault addr 0x%llx no %s permission\n", addr,
			write_fault ? "write" : "read");
		r = -EPERM;
		goto out_unlock_range;
	}

	best_loc = svm_range_best_restore_location(prange, adev, &gpuidx);
	if (best_loc == -1) {
		pr_debug("svms %p failed get best restore loc [0x%lx 0x%lx]\n",
			 svms, prange->start, prange->last);
		r = -EACCES;
		goto out_unlock_range;
	}

	pr_debug("svms %p [0x%lx 0x%lx] best restore 0x%x, actual loc 0x%x\n",
		 svms, prange->start, prange->last, best_loc,
		 prange->actual_loc);

	if (prange->actual_loc != best_loc) {
		if (best_loc) {
			r = svm_migrate_to_vram(prange, best_loc, mm);
			if (r) {
				pr_debug("svm_migrate_to_vram failed (%d) at %llx, falling back to system memory\n",
					 r, addr);
				/* Fallback to system memory if migration to
				 * VRAM failed
				 */
				if (prange->actual_loc)
					r = svm_migrate_vram_to_ram(prange, mm);
				else
					r = 0;
			}
		} else {
			r = svm_migrate_vram_to_ram(prange, mm);
		}
		if (r) {
			pr_debug("failed %d to migrate svms %p [0x%lx 0x%lx]\n",
				 r, svms, prange->start, prange->last);
			goto out_unlock_range;
		}
	}

	r = svm_range_validate_and_map(mm, prange, gpuidx, false, false);
	if (r)
		pr_debug("failed %d to map svms 0x%p [0x%lx 0x%lx] to gpus\n",
			 r, svms, prange->start, prange->last);

out_unlock_range:
	mutex_unlock(&prange->migrate_mutex);
out_unlock_svms:
	mutex_unlock(&svms->lock);
	mmap_read_unlock(mm);

	svm_range_count_fault(adev, p, gpuidx);

	mmput(mm);
out:
	kfd_unref_process(p);

	if (r == -EAGAIN) {
		pr_debug("recover vm fault later\n");
		amdgpu_gmc_filter_faults_remove(adev, addr, pasid);
		r = 0;
	}
	return r;
}

void svm_range_list_fini(struct kfd_process *p)
{
	struct svm_range *prange;
	struct svm_range *next;

	pr_debug("pasid 0x%x svms 0x%p\n", p->pasid, &p->svms);

	/* Ensure list work is finished before process is destroyed */
	flush_work(&p->svms.deferred_list_work);

	/*
	 * Ensure no retry fault comes in afterwards, as page fault handler will
	 * not find kfd process and take mm lock to recover fault.
	 */
	atomic_inc(&p->svms.drain_pagefaults);
	svm_range_drain_retry_fault(&p->svms);


	list_for_each_entry_safe(prange, next, &p->svms.list, list) {
		svm_range_unlink(prange);
		svm_range_remove_notifier(prange);
		svm_range_free(prange);
	}

	mutex_destroy(&p->svms.lock);

	pr_debug("pasid 0x%x svms 0x%p done\n", p->pasid, &p->svms);
}

int svm_range_list_init(struct kfd_process *p)
{
	struct svm_range_list *svms = &p->svms;
	int i;

	svms->objects = RB_ROOT_CACHED;
	mutex_init(&svms->lock);
	INIT_LIST_HEAD(&svms->list);
	atomic_set(&svms->evicted_ranges, 0);
	atomic_set(&svms->drain_pagefaults, 0);
	INIT_DELAYED_WORK(&svms->restore_work, svm_range_restore_work);
	INIT_WORK(&svms->deferred_list_work, svm_range_deferred_list_work);
	INIT_LIST_HEAD(&svms->deferred_range_list);
	spin_lock_init(&svms->deferred_list_lock);

	for (i = 0; i < p->n_pdds; i++)
		if (KFD_IS_SVM_API_SUPPORTED(p->pdds[i]->dev))
			bitmap_set(svms->bitmap_supported, i, 1);

	return 0;
}

/**
 * svm_range_check_vm - check if virtual address range mapped already
 * @p: current kfd_process
 * @start: range start address, in pages
 * @last: range last address, in pages
 * @bo_s: mapping start address in pages if address range already mapped
 * @bo_l: mapping last address in pages if address range already mapped
 *
 * The purpose is to avoid virtual address ranges already allocated by
 * kfd_ioctl_alloc_memory_of_gpu ioctl.
 * It looks for each pdd in the kfd_process.
 *
 * Context: Process context
 *
 * Return 0 - OK, if the range is not mapped.
 * Otherwise error code:
 * -EADDRINUSE - if address is mapped already by kfd_ioctl_alloc_memory_of_gpu
 * -ERESTARTSYS - A wait for the buffer to become unreserved was interrupted by
 * a signal. Release all buffer reservations and return to user-space.
 */
static int
svm_range_check_vm(struct kfd_process *p, uint64_t start, uint64_t last,
		   uint64_t *bo_s, uint64_t *bo_l)
{
	struct amdgpu_bo_va_mapping *mapping;
	struct interval_tree_node *node;
	uint32_t i;
	int r;

	for (i = 0; i < p->n_pdds; i++) {
		struct amdgpu_vm *vm;

		if (!p->pdds[i]->drm_priv)
			continue;

		vm = drm_priv_to_vm(p->pdds[i]->drm_priv);
		r = amdgpu_bo_reserve(vm->root.bo, false);
		if (r)
			return r;

		node = interval_tree_iter_first(&vm->va, start, last);
		if (node) {
			pr_debug("range [0x%llx 0x%llx] already TTM mapped\n",
				 start, last);
			mapping = container_of((struct rb_node *)node,
					       struct amdgpu_bo_va_mapping, rb);
			if (bo_s && bo_l) {
				*bo_s = mapping->start;
				*bo_l = mapping->last;
			}
			amdgpu_bo_unreserve(vm->root.bo);
			return -EADDRINUSE;
		}
		amdgpu_bo_unreserve(vm->root.bo);
	}

	return 0;
}

/**
 * svm_range_is_valid - check if virtual address range is valid
 * @p: current kfd_process
 * @start: range start address, in pages
 * @size: range size, in pages
 *
 * Valid virtual address range means it belongs to one or more VMAs
 *
 * Context: Process context
 *
 * Return:
 *  0 - OK, otherwise error code
 */
static int
svm_range_is_valid(struct kfd_process *p, uint64_t start, uint64_t size)
{
	const unsigned long device_vma = VM_IO | VM_PFNMAP | VM_MIXEDMAP;
	struct vm_area_struct *vma;
	unsigned long end;
	unsigned long start_unchg = start;

	start <<= PAGE_SHIFT;
	end = start + (size << PAGE_SHIFT);
	do {
		vma = find_vma(p->mm, start);
		if (!vma || start < vma->vm_start ||
		    (vma->vm_flags & device_vma))
			return -EFAULT;
		start = min(end, vma->vm_end);
	} while (start < end);

	return svm_range_check_vm(p, start_unchg, (end - 1) >> PAGE_SHIFT, NULL,
				  NULL);
}

/**
 * svm_range_add - add svm range and handle overlap
 * @p: the range add to this process svms
 * @start: page size aligned
 * @size: page size aligned
 * @nattr: number of attributes
 * @attrs: array of attributes
 * @update_list: output, the ranges need validate and update GPU mapping
 * @insert_list: output, the ranges need insert to svms
 * @remove_list: output, the ranges are replaced and need remove from svms
 *
 * Check if the virtual address range has overlap with the registered ranges,
 * split the overlapped range, copy and adjust pages address and vram nodes in
 * old and new ranges.
 *
 * Context: Process context, caller must hold svms->lock
 *
 * Return:
 * 0 - OK, otherwise error code
 */
static int
svm_range_add(struct kfd_process *p, uint64_t start, uint64_t size,
	      uint32_t nattr, struct kfd_ioctl_svm_attribute *attrs,
	      struct list_head *update_list, struct list_head *insert_list,
	      struct list_head *remove_list)
{
	uint64_t last = start + size - 1UL;
	struct svm_range_list *svms;
	struct svm_range new = {0};
	struct svm_range *prange;
	unsigned long left = 0;
	int r = 0;

	pr_debug("svms 0x%p [0x%llx 0x%llx]\n", &p->svms, start, last);

	svm_range_apply_attrs(p, &new, nattr, attrs);

	svms = &p->svms;

	r = svm_range_handle_overlap(svms, &new, start, last, update_list,
				     insert_list, remove_list, &left);
	if (r)
		return r;

	if (left) {
		prange = svm_range_new(svms, last - left + 1, last);
		list_add(&prange->insert_list, insert_list);
		list_add(&prange->update_list, update_list);
	}

	return 0;
}

/**
 * svm_range_best_prefetch_location - decide the best prefetch location
 * @prange: svm range structure
 *
 * For xnack off:
 * If range map to single GPU, the best prefetch location is prefetch_loc, which
 * can be CPU or GPU.
 *
 * If range is ACCESS or ACCESS_IN_PLACE by mGPUs, only if mGPU connection on
 * XGMI same hive, the best prefetch location is prefetch_loc GPU, othervise
 * the best prefetch location is always CPU, because GPU can not have coherent
 * mapping VRAM of other GPUs even with large-BAR PCIe connection.
 *
 * For xnack on:
 * If range is not ACCESS_IN_PLACE by mGPUs, the best prefetch location is
 * prefetch_loc, other GPU access will generate vm fault and trigger migration.
 *
 * If range is ACCESS_IN_PLACE by mGPUs, only if mGPU connection on XGMI same
 * hive, the best prefetch location is prefetch_loc GPU, otherwise the best
 * prefetch location is always CPU.
 *
 * Context: Process context
 *
 * Return:
 * 0 for CPU or GPU id
 */
static uint32_t
svm_range_best_prefetch_location(struct svm_range *prange)
{
	DECLARE_BITMAP(bitmap, MAX_GPU_INSTANCE);
	uint32_t best_loc = prange->prefetch_loc;
	struct kfd_process_device *pdd;
	struct amdgpu_device *bo_adev;
	struct amdgpu_device *adev;
	struct kfd_process *p;
	uint32_t gpuidx;

	p = container_of(prange->svms, struct kfd_process, svms);

	if (!best_loc || best_loc == KFD_IOCTL_SVM_LOCATION_UNDEFINED)
		goto out;

	bo_adev = svm_range_get_adev_by_id(prange, best_loc);
	if (!bo_adev) {
		WARN_ONCE(1, "failed to get device by id 0x%x\n", best_loc);
		best_loc = 0;
		goto out;
	}

	if (p->xnack_enabled)
		bitmap_copy(bitmap, prange->bitmap_aip, MAX_GPU_INSTANCE);
	else
		bitmap_or(bitmap, prange->bitmap_access, prange->bitmap_aip,
			  MAX_GPU_INSTANCE);

	for_each_set_bit(gpuidx, bitmap, MAX_GPU_INSTANCE) {
		pdd = kfd_process_device_from_gpuidx(p, gpuidx);
		if (!pdd) {
			pr_debug("failed to get device by idx 0x%x\n", gpuidx);
			continue;
		}
		adev = (struct amdgpu_device *)pdd->dev->kgd;

		if (adev == bo_adev)
			continue;

		if (!amdgpu_xgmi_same_hive(adev, bo_adev)) {
			best_loc = 0;
			break;
		}
	}

out:
	pr_debug("xnack %d svms 0x%p [0x%lx 0x%lx] best loc 0x%x\n",
		 p->xnack_enabled, &p->svms, prange->start, prange->last,
		 best_loc);

	return best_loc;
}

/* FIXME: This is a workaround for page locking bug when some pages are
 * invalid during migration to VRAM
 */
void svm_range_prefault(struct svm_range *prange, struct mm_struct *mm,
			void *owner)
{
	struct hmm_range *hmm_range;
	int r;

	if (prange->validated_once)
		return;

	r = amdgpu_hmm_range_get_pages(&prange->notifier, mm, NULL,
				       prange->start << PAGE_SHIFT,
				       prange->npages, &hmm_range,
				       false, true, owner);
	if (!r) {
		amdgpu_hmm_range_get_pages_done(hmm_range);
		prange->validated_once = true;
	}
}

/* svm_range_trigger_migration - start page migration if prefetch loc changed
 * @mm: current process mm_struct
 * @prange: svm range structure
 * @migrated: output, true if migration is triggered
 *
 * If range perfetch_loc is GPU, actual loc is cpu 0, then migrate the range
 * from ram to vram.
 * If range prefetch_loc is cpu 0, actual loc is GPU, then migrate the range
 * from vram to ram.
 *
 * If GPU vm fault retry is not enabled, migration interact with MMU notifier
 * and restore work:
 * 1. migrate_vma_setup invalidate pages, MMU notifier callback svm_range_evict
 *    stops all queues, schedule restore work
 * 2. svm_range_restore_work wait for migration is done by
 *    a. svm_range_validate_vram takes prange->migrate_mutex
 *    b. svm_range_validate_ram HMM get pages wait for CPU fault handle returns
 * 3. restore work update mappings of GPU, resume all queues.
 *
 * Context: Process context
 *
 * Return:
 * 0 - OK, otherwise - error code of migration
 */
static int
svm_range_trigger_migration(struct mm_struct *mm, struct svm_range *prange,
			    bool *migrated)
{
	uint32_t best_loc;
	int r = 0;

	*migrated = false;
	best_loc = svm_range_best_prefetch_location(prange);

	if (best_loc == KFD_IOCTL_SVM_LOCATION_UNDEFINED ||
	    best_loc == prange->actual_loc)
		return 0;

	if (!best_loc) {
		r = svm_migrate_vram_to_ram(prange, mm);
		*migrated = !r;
		return r;
	}

	r = svm_migrate_to_vram(prange, best_loc, mm);
	*migrated = !r;

	return r;
}

int svm_range_schedule_evict_svm_bo(struct amdgpu_amdkfd_fence *fence)
{
	if (!fence)
		return -EINVAL;

	if (dma_fence_is_signaled(&fence->base))
		return 0;

	if (fence->svm_bo) {
		WRITE_ONCE(fence->svm_bo->evicting, 1);
		schedule_work(&fence->svm_bo->eviction_work);
	}

	return 0;
}

static void svm_range_evict_svm_bo_worker(struct work_struct *work)
{
	struct svm_range_bo *svm_bo;
	struct kfd_process *p;
	struct mm_struct *mm;

	svm_bo = container_of(work, struct svm_range_bo, eviction_work);
	if (!svm_bo_ref_unless_zero(svm_bo))
		return; /* svm_bo was freed while eviction was pending */

	/* svm_range_bo_release destroys this worker thread. So during
	 * the lifetime of this thread, kfd_process and mm will be valid.
	 */
	p = container_of(svm_bo->svms, struct kfd_process, svms);
	mm = p->mm;
	if (!mm)
		return;

	mmap_read_lock(mm);
	spin_lock(&svm_bo->list_lock);
	while (!list_empty(&svm_bo->range_list)) {
		struct svm_range *prange =
				list_first_entry(&svm_bo->range_list,
						struct svm_range, svm_bo_list);
		int retries = 3;

		list_del_init(&prange->svm_bo_list);
		spin_unlock(&svm_bo->list_lock);

		pr_debug("svms 0x%p [0x%lx 0x%lx]\n", prange->svms,
			 prange->start, prange->last);

		mutex_lock(&prange->migrate_mutex);
		do {
			svm_migrate_vram_to_ram(prange,
						svm_bo->eviction_fence->mm);
		} while (prange->actual_loc && --retries);
		WARN(prange->actual_loc, "Migration failed during eviction");

		mutex_lock(&prange->lock);
		prange->svm_bo = NULL;
		mutex_unlock(&prange->lock);

		mutex_unlock(&prange->migrate_mutex);

		spin_lock(&svm_bo->list_lock);
	}
	spin_unlock(&svm_bo->list_lock);
	mmap_read_unlock(mm);

	dma_fence_signal(&svm_bo->eviction_fence->base);
	/* This is the last reference to svm_bo, after svm_range_vram_node_free
	 * has been called in svm_migrate_vram_to_ram
	 */
	WARN_ONCE(kref_read(&svm_bo->kref) != 1, "This was not the last reference\n");
	svm_range_bo_unref(svm_bo);
}

static int
svm_range_set_attr(struct kfd_process *p, uint64_t start, uint64_t size,
		   uint32_t nattr, struct kfd_ioctl_svm_attribute *attrs)
{
	struct mm_struct *mm = current->mm;
	struct list_head update_list;
	struct list_head insert_list;
	struct list_head remove_list;
	struct svm_range_list *svms;
	struct svm_range *prange;
	struct svm_range *next;
	int r = 0;

	pr_debug("pasid 0x%x svms 0x%p [0x%llx 0x%llx] pages 0x%llx\n",
		 p->pasid, &p->svms, start, start + size - 1, size);

	r = svm_range_check_attr(p, nattr, attrs);
	if (r)
		return r;

	svms = &p->svms;

	svm_range_list_lock_and_flush_work(svms, mm);

	r = svm_range_is_valid(p, start, size);
	if (r) {
		pr_debug("invalid range r=%d\n", r);
		mmap_write_unlock(mm);
		goto out;
	}

	mutex_lock(&svms->lock);

	/* Add new range and split existing ranges as needed */
	r = svm_range_add(p, start, size, nattr, attrs, &update_list,
			  &insert_list, &remove_list);
	if (r) {
		mutex_unlock(&svms->lock);
		mmap_write_unlock(mm);
		goto out;
	}
	/* Apply changes as a transaction */
	list_for_each_entry_safe(prange, next, &insert_list, insert_list) {
		svm_range_add_to_svms(prange);
		svm_range_add_notifier_locked(mm, prange);
	}
	list_for_each_entry(prange, &update_list, update_list) {
		svm_range_apply_attrs(p, prange, nattr, attrs);
		/* TODO: unmap ranges from GPU that lost access */
	}
	list_for_each_entry_safe(prange, next, &remove_list,
				remove_list) {
		pr_debug("unlink old 0x%p prange 0x%p [0x%lx 0x%lx]\n",
			 prange->svms, prange, prange->start,
			 prange->last);
		svm_range_unlink(prange);
		svm_range_remove_notifier(prange);
		svm_range_free(prange);
	}

	mmap_write_downgrade(mm);
	/* Trigger migrations and revalidate and map to GPUs as needed. If
	 * this fails we may be left with partially completed actions. There
	 * is no clean way of rolling back to the previous state in such a
	 * case because the rollback wouldn't be guaranteed to work either.
	 */
	list_for_each_entry(prange, &update_list, update_list) {
		bool migrated;

		mutex_lock(&prange->migrate_mutex);

		r = svm_range_trigger_migration(mm, prange, &migrated);
		if (r)
			goto out_unlock_range;

		if (migrated && !p->xnack_enabled) {
			pr_debug("restore_work will update mappings of GPUs\n");
			mutex_unlock(&prange->migrate_mutex);
			continue;
		}

		r = svm_range_validate_and_map(mm, prange, MAX_GPU_INSTANCE,
					       true, true);
		if (r)
			pr_debug("failed %d to map svm range\n", r);

out_unlock_range:
		mutex_unlock(&prange->migrate_mutex);
		if (r)
			break;
	}

	svm_range_debug_dump(svms);

	mutex_unlock(&svms->lock);
	mmap_read_unlock(mm);
out:
	pr_debug("pasid 0x%x svms 0x%p [0x%llx 0x%llx] done, r=%d\n", p->pasid,
		 &p->svms, start, start + size - 1, r);

	return r;
}

static int
svm_range_get_attr(struct kfd_process *p, uint64_t start, uint64_t size,
		   uint32_t nattr, struct kfd_ioctl_svm_attribute *attrs)
{
	DECLARE_BITMAP(bitmap_access, MAX_GPU_INSTANCE);
	DECLARE_BITMAP(bitmap_aip, MAX_GPU_INSTANCE);
	bool get_preferred_loc = false;
	bool get_prefetch_loc = false;
	bool get_granularity = false;
	bool get_accessible = false;
	bool get_flags = false;
	uint64_t last = start + size - 1UL;
	struct mm_struct *mm = current->mm;
	uint8_t granularity = 0xff;
	struct interval_tree_node *node;
	struct svm_range_list *svms;
	struct svm_range *prange;
	uint32_t prefetch_loc = KFD_IOCTL_SVM_LOCATION_UNDEFINED;
	uint32_t location = KFD_IOCTL_SVM_LOCATION_UNDEFINED;
	uint32_t flags_and = 0xffffffff;
	uint32_t flags_or = 0;
	int gpuidx;
	uint32_t i;
	int r = 0;

	pr_debug("svms 0x%p [0x%llx 0x%llx] nattr 0x%x\n", &p->svms, start,
		 start + size - 1, nattr);

	/* Flush pending deferred work to avoid racing with deferred actions from
	 * previous memory map changes (e.g. munmap). Concurrent memory map changes
	 * can still race with get_attr because we don't hold the mmap lock. But that
	 * would be a race condition in the application anyway, and undefined
	 * behaviour is acceptable in that case.
	 */
	flush_work(&p->svms.deferred_list_work);

	mmap_read_lock(mm);
	r = svm_range_is_valid(p, start, size);
	mmap_read_unlock(mm);
	if (r) {
		pr_debug("invalid range r=%d\n", r);
		return r;
	}

	for (i = 0; i < nattr; i++) {
		switch (attrs[i].type) {
		case KFD_IOCTL_SVM_ATTR_PREFERRED_LOC:
			get_preferred_loc = true;
			break;
		case KFD_IOCTL_SVM_ATTR_PREFETCH_LOC:
			get_prefetch_loc = true;
			break;
		case KFD_IOCTL_SVM_ATTR_ACCESS:
			get_accessible = true;
			break;
		case KFD_IOCTL_SVM_ATTR_SET_FLAGS:
		case KFD_IOCTL_SVM_ATTR_CLR_FLAGS:
			get_flags = true;
			break;
		case KFD_IOCTL_SVM_ATTR_GRANULARITY:
			get_granularity = true;
			break;
		case KFD_IOCTL_SVM_ATTR_ACCESS_IN_PLACE:
		case KFD_IOCTL_SVM_ATTR_NO_ACCESS:
			fallthrough;
		default:
			pr_debug("get invalid attr type 0x%x\n", attrs[i].type);
			return -EINVAL;
		}
	}

	svms = &p->svms;

	mutex_lock(&svms->lock);

	node = interval_tree_iter_first(&svms->objects, start, last);
	if (!node) {
		pr_debug("range attrs not found return default values\n");
		svm_range_set_default_attributes(&location, &prefetch_loc,
						 &granularity, &flags_and);
		flags_or = flags_and;
		if (p->xnack_enabled)
			bitmap_copy(bitmap_access, svms->bitmap_supported,
				    MAX_GPU_INSTANCE);
		else
			bitmap_zero(bitmap_access, MAX_GPU_INSTANCE);
		bitmap_zero(bitmap_aip, MAX_GPU_INSTANCE);
		goto fill_values;
	}
	bitmap_copy(bitmap_access, svms->bitmap_supported, MAX_GPU_INSTANCE);
	bitmap_copy(bitmap_aip, svms->bitmap_supported, MAX_GPU_INSTANCE);

	while (node) {
		struct interval_tree_node *next;

		prange = container_of(node, struct svm_range, it_node);
		next = interval_tree_iter_next(node, start, last);

		if (get_preferred_loc) {
			if (prange->preferred_loc ==
					KFD_IOCTL_SVM_LOCATION_UNDEFINED ||
			    (location != KFD_IOCTL_SVM_LOCATION_UNDEFINED &&
			     location != prange->preferred_loc)) {
				location = KFD_IOCTL_SVM_LOCATION_UNDEFINED;
				get_preferred_loc = false;
			} else {
				location = prange->preferred_loc;
			}
		}
		if (get_prefetch_loc) {
			if (prange->prefetch_loc ==
					KFD_IOCTL_SVM_LOCATION_UNDEFINED ||
			    (prefetch_loc != KFD_IOCTL_SVM_LOCATION_UNDEFINED &&
			     prefetch_loc != prange->prefetch_loc)) {
				prefetch_loc = KFD_IOCTL_SVM_LOCATION_UNDEFINED;
				get_prefetch_loc = false;
			} else {
				prefetch_loc = prange->prefetch_loc;
			}
		}
		if (get_accessible) {
			bitmap_and(bitmap_access, bitmap_access,
				   prange->bitmap_access, MAX_GPU_INSTANCE);
			bitmap_and(bitmap_aip, bitmap_aip,
				   prange->bitmap_aip, MAX_GPU_INSTANCE);
		}
		if (get_flags) {
			flags_and &= prange->flags;
			flags_or |= prange->flags;
		}

		if (get_granularity && prange->granularity < granularity)
			granularity = prange->granularity;

		node = next;
	}
fill_values:
	mutex_unlock(&svms->lock);

	for (i = 0; i < nattr; i++) {
		switch (attrs[i].type) {
		case KFD_IOCTL_SVM_ATTR_PREFERRED_LOC:
			attrs[i].value = location;
			break;
		case KFD_IOCTL_SVM_ATTR_PREFETCH_LOC:
			attrs[i].value = prefetch_loc;
			break;
		case KFD_IOCTL_SVM_ATTR_ACCESS:
			gpuidx = kfd_process_gpuidx_from_gpuid(p,
							       attrs[i].value);
			if (gpuidx < 0) {
				pr_debug("invalid gpuid %x\n", attrs[i].value);
				return -EINVAL;
			}
			if (test_bit(gpuidx, bitmap_access))
				attrs[i].type = KFD_IOCTL_SVM_ATTR_ACCESS;
			else if (test_bit(gpuidx, bitmap_aip))
				attrs[i].type =
					KFD_IOCTL_SVM_ATTR_ACCESS_IN_PLACE;
			else
				attrs[i].type = KFD_IOCTL_SVM_ATTR_NO_ACCESS;
			break;
		case KFD_IOCTL_SVM_ATTR_SET_FLAGS:
			attrs[i].value = flags_and;
			break;
		case KFD_IOCTL_SVM_ATTR_CLR_FLAGS:
			attrs[i].value = ~flags_or;
			break;
		case KFD_IOCTL_SVM_ATTR_GRANULARITY:
			attrs[i].value = (uint32_t)granularity;
			break;
		}
	}

	return 0;
}

int
svm_ioctl(struct kfd_process *p, enum kfd_ioctl_svm_op op, uint64_t start,
	  uint64_t size, uint32_t nattrs, struct kfd_ioctl_svm_attribute *attrs)
{
	int r;

	start >>= PAGE_SHIFT;
	size >>= PAGE_SHIFT;

	switch (op) {
	case KFD_IOCTL_SVM_OP_SET_ATTR:
		r = svm_range_set_attr(p, start, size, nattrs, attrs);
		break;
	case KFD_IOCTL_SVM_OP_GET_ATTR:
		r = svm_range_get_attr(p, start, size, nattrs, attrs);
		break;
	default:
		r = EINVAL;
		break;
	}

	return r;
}<|MERGE_RESOLUTION|>--- conflicted
+++ resolved
@@ -2028,35 +2028,7 @@
 		pr_debug("prange 0x%p [0x%lx 0x%lx] op %d\n", prange,
 			 prange->start, prange->last, prange->work_item.op);
 
-<<<<<<< HEAD
-		mm = prange->work_item.mm;
-retry:
-		mmap_write_lock(mm);
 		mutex_lock(&svms->lock);
-
-		/* Checking for the need to drain retry faults must be in
-		 * mmap write lock to serialize with munmap notifiers.
-		 *
-		 * Remove from deferred_list must be inside mmap write lock,
-		 * otherwise, svm_range_list_lock_and_flush_work may hold mmap
-		 * write lock, and continue because deferred_list is empty, then
-		 * deferred_list handle is blocked by mmap write lock.
-		 */
-		spin_lock(&svms->deferred_list_lock);
-		if (unlikely(svms->drain_pagefaults)) {
-			svms->drain_pagefaults = false;
-			spin_unlock(&svms->deferred_list_lock);
-			mutex_unlock(&svms->lock);
-			mmap_write_unlock(mm);
-			svm_range_drain_retry_fault(svms);
-			goto retry;
-		}
-		list_del_init(&prange->deferred_list);
-		spin_unlock(&svms->deferred_list_lock);
-
-=======
-		mutex_lock(&svms->lock);
->>>>>>> 8590222e
 		mutex_lock(&prange->migrate_mutex);
 		while (!list_empty(&prange->child_list)) {
 			struct svm_range *pchild;
@@ -2087,12 +2059,6 @@
 			struct mm_struct *mm, enum svm_work_list_ops op)
 {
 	spin_lock(&svms->deferred_list_lock);
-	/* Make sure pending page faults are drained in the deferred worker
-	 * before the range is freed to avoid straggler interrupts on
-	 * unmapped memory causing "phantom faults".
-	 */
-	if (op == SVM_OP_UNMAP_RANGE)
-		svms->drain_pagefaults = true;
 	/* if prange is on the deferred list */
 	if (!list_empty(&prange->deferred_list)) {
 		pr_debug("update exist prange 0x%p work op %d\n", prange, op);
