--- conflicted
+++ resolved
@@ -16,12 +16,9 @@
 #include <linux/log2.h>
 #include <linux/workqueue.h>
 
-<<<<<<< HEAD
-=======
 static int rtc_timer_enqueue(struct rtc_device *rtc, struct rtc_timer *timer);
 static void rtc_timer_remove(struct rtc_device *rtc, struct rtc_timer *timer);
 
->>>>>>> e92427b2
 static int __rtc_read_time(struct rtc_device *rtc, struct rtc_time *tm)
 {
 	int err;
@@ -39,19 +36,11 @@
 int rtc_read_time(struct rtc_device *rtc, struct rtc_time *tm)
 {
 	int err;
-<<<<<<< HEAD
 
 	err = mutex_lock_interruptible(&rtc->ops_lock);
 	if (err)
 		return err;
 
-=======
-
-	err = mutex_lock_interruptible(&rtc->ops_lock);
-	if (err)
-		return err;
-
->>>>>>> e92427b2
 	err = __rtc_read_time(rtc, tm);
 	mutex_unlock(&rtc->ops_lock);
 	return err;
@@ -134,14 +123,6 @@
 	err = mutex_lock_interruptible(&rtc->ops_lock);
 	if (err)
 		return err;
-<<<<<<< HEAD
-	alarm->enabled = rtc->aie_timer.enabled;
-	if (alarm->enabled)
-		alarm->time = rtc_ktime_to_tm(rtc->aie_timer.node.expires);
-	mutex_unlock(&rtc->ops_lock);
-
-	return 0;
-=======
 	if (rtc->ops == NULL)
 		err = -ENODEV;
 	else if (!rtc->ops->read_alarm)
@@ -154,7 +135,6 @@
 	mutex_unlock(&rtc->ops_lock);
 
 	return err;
->>>>>>> e92427b2
 }
 EXPORT_SYMBOL_GPL(rtc_read_alarm);
 
@@ -180,7 +160,6 @@
 	 * the is alarm set for the next second and the second ticks
 	 * over right here, before we set the alarm.
 	 */
-<<<<<<< HEAD
 
 	if (!rtc->ops)
 		err = -ENODEV;
@@ -189,16 +168,6 @@
 	else
 		err = rtc->ops->set_alarm(rtc->dev.parent, alarm);
 
-=======
-
-	if (!rtc->ops)
-		err = -ENODEV;
-	else if (!rtc->ops->set_alarm)
-		err = -EINVAL;
-	else
-		err = rtc->ops->set_alarm(rtc->dev.parent, alarm);
-
->>>>>>> e92427b2
 	return err;
 }
 
@@ -215,23 +184,14 @@
 		return err;
 	if (rtc->aie_timer.enabled) {
 		rtc_timer_remove(rtc, &rtc->aie_timer);
-<<<<<<< HEAD
-		rtc->aie_timer.enabled = 0;
-=======
->>>>>>> e92427b2
 	}
 	rtc->aie_timer.node.expires = rtc_tm_to_ktime(alarm->time);
 	rtc->aie_timer.period = ktime_set(0, 0);
 	if (alarm->enabled) {
-<<<<<<< HEAD
-		rtc->aie_timer.enabled = 1;
-		rtc_timer_enqueue(rtc, &rtc->aie_timer);
-=======
 		err = rtc_timer_enqueue(rtc, &rtc->aie_timer);
->>>>>>> e92427b2
-	}
-	mutex_unlock(&rtc->ops_lock);
-	return 0;
+	}
+	mutex_unlock(&rtc->ops_lock);
+	return err;
 }
 EXPORT_SYMBOL_GPL(rtc_set_alarm);
 
@@ -242,17 +202,6 @@
 		return err;
 
 	if (rtc->aie_timer.enabled != enabled) {
-<<<<<<< HEAD
-		if (enabled) {
-			rtc->aie_timer.enabled = 1;
-			rtc_timer_enqueue(rtc, &rtc->aie_timer);
-		} else {
-			rtc_timer_remove(rtc, &rtc->aie_timer);
-			rtc->aie_timer.enabled = 0;
-		}
-	}
-
-=======
 		if (enabled)
 			err = rtc_timer_enqueue(rtc, &rtc->aie_timer);
 		else
@@ -262,7 +211,6 @@
 	if (err)
 		return err;
 
->>>>>>> e92427b2
 	if (!rtc->ops)
 		err = -ENODEV;
 	else if (!rtc->ops->alarm_irq_enable)
@@ -288,21 +236,6 @@
 	if (enabled) {
 		struct rtc_time tm;
 		ktime_t now, onesec;
-<<<<<<< HEAD
-
-		__rtc_read_time(rtc, &tm);
-		onesec = ktime_set(1, 0);
-		now = rtc_tm_to_ktime(tm);
-		rtc->uie_rtctimer.node.expires = ktime_add(now, onesec);
-		rtc->uie_rtctimer.period = ktime_set(1, 0);
-		rtc->uie_rtctimer.enabled = 1;
-		rtc_timer_enqueue(rtc, &rtc->uie_rtctimer);
-	} else {
-		rtc_timer_remove(rtc, &rtc->uie_rtctimer);
-		rtc->uie_rtctimer.enabled = 0;
-	}
-
-=======
 
 		__rtc_read_time(rtc, &tm);
 		onesec = ktime_set(1, 0);
@@ -313,7 +246,6 @@
 	} else
 		rtc_timer_remove(rtc, &rtc->uie_rtctimer);
 
->>>>>>> e92427b2
 out:
 	mutex_unlock(&rtc->ops_lock);
 	return err;
@@ -560,20 +492,13 @@
  * Enqueues a timer onto the rtc devices timerqueue and sets
  * the next alarm event appropriately.
  *
-<<<<<<< HEAD
+ * Sets the enabled bit on the added timer.
+ *
  * Must hold ops_lock for proper serialization of timerqueue
  */
-void rtc_timer_enqueue(struct rtc_device *rtc, struct rtc_timer *timer)
-{
-=======
- * Sets the enabled bit on the added timer.
- *
- * Must hold ops_lock for proper serialization of timerqueue
- */
 static int rtc_timer_enqueue(struct rtc_device *rtc, struct rtc_timer *timer)
 {
 	timer->enabled = 1;
->>>>>>> e92427b2
 	timerqueue_add(&rtc->timerqueue, &timer->node);
 	if (&timer->node == timerqueue_getnext(&rtc->timerqueue)) {
 		struct rtc_wkalrm alarm;
@@ -583,9 +508,6 @@
 		err = __rtc_set_alarm(rtc, &alarm);
 		if (err == -ETIME)
 			schedule_work(&rtc->irqwork);
-<<<<<<< HEAD
-	}
-=======
 		else if (err) {
 			timerqueue_del(&rtc->timerqueue, &timer->node);
 			timer->enabled = 0;
@@ -593,7 +515,6 @@
 		}
 	}
 	return 0;
->>>>>>> e92427b2
 }
 
 /**
@@ -604,15 +525,6 @@
  * Removes a timer onto the rtc devices timerqueue and sets
  * the next alarm event appropriately.
  *
-<<<<<<< HEAD
- * Must hold ops_lock for proper serialization of timerqueue
- */
-void rtc_timer_remove(struct rtc_device *rtc, struct rtc_timer *timer)
-{
-	struct timerqueue_node *next = timerqueue_getnext(&rtc->timerqueue);
-	timerqueue_del(&rtc->timerqueue, &timer->node);
-
-=======
  * Clears the enabled bit on the removed timer.
  *
  * Must hold ops_lock for proper serialization of timerqueue
@@ -622,7 +534,6 @@
 	struct timerqueue_node *next = timerqueue_getnext(&rtc->timerqueue);
 	timerqueue_del(&rtc->timerqueue, &timer->node);
 	timer->enabled = 0;
->>>>>>> e92427b2
 	if (next == &timer->node) {
 		struct rtc_wkalrm alarm;
 		int err;
@@ -730,12 +641,7 @@
 	timer->node.expires = expires;
 	timer->period = period;
 
-<<<<<<< HEAD
-	timer->enabled = 1;
-	rtc_timer_enqueue(rtc, timer);
-=======
 	ret = rtc_timer_enqueue(rtc, timer);
->>>>>>> e92427b2
 
 	mutex_unlock(&rtc->ops_lock);
 	return ret;
@@ -753,10 +659,6 @@
 	mutex_lock(&rtc->ops_lock);
 	if (timer->enabled)
 		rtc_timer_remove(rtc, timer);
-<<<<<<< HEAD
-	timer->enabled = 0;
-=======
->>>>>>> e92427b2
 	mutex_unlock(&rtc->ops_lock);
 	return ret;
 }
