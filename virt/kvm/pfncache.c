--- conflicted
+++ resolved
@@ -301,11 +301,6 @@
 		 * may have changed.
 		 */
 		gpc->khva = old_khva + page_offset;
-<<<<<<< HEAD
-		old_pfn = KVM_PFN_ERR_FAULT;
-		old_khva = NULL;
-=======
->>>>>>> 549a715b
 		ret = 0;
 		goto out_unlock;
 	}
