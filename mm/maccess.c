// SPDX-License-Identifier: GPL-2.0-only
/*
 * Access kernel or user memory without faulting.
 */
#include <linux/export.h>
#include <linux/mm.h>
#include <linux/uaccess.h>

<<<<<<< HEAD
bool __weak probe_kernel_read_allowed(const void *unsafe_src, size_t size)
=======
bool __weak copy_from_kernel_nofault_allowed(const void *unsafe_src,
		size_t size)
>>>>>>> 84569f32
{
	return true;
}

#ifdef HAVE_GET_KERNEL_NOFAULT

<<<<<<< HEAD
#define probe_kernel_read_loop(dst, src, len, type, err_label)		\
=======
#define copy_from_kernel_nofault_loop(dst, src, len, type, err_label)	\
>>>>>>> 84569f32
	while (len >= sizeof(type)) {					\
		__get_kernel_nofault(dst, src, type, err_label);		\
		dst += sizeof(type);					\
		src += sizeof(type);					\
		len -= sizeof(type);					\
	}

<<<<<<< HEAD
long probe_kernel_read(void *dst, const void *src, size_t size)
{
	if (!probe_kernel_read_allowed(src, size))
		return -ERANGE;

	pagefault_disable();
	probe_kernel_read_loop(dst, src, size, u64, Efault);
	probe_kernel_read_loop(dst, src, size, u32, Efault);
	probe_kernel_read_loop(dst, src, size, u16, Efault);
	probe_kernel_read_loop(dst, src, size, u8, Efault);
	pagefault_enable();
	return 0;
Efault:
	pagefault_enable();
	return -EFAULT;
}
EXPORT_SYMBOL_GPL(probe_kernel_read);

#define probe_kernel_write_loop(dst, src, len, type, err_label)		\
=======
long copy_from_kernel_nofault(void *dst, const void *src, size_t size)
{
	if (!copy_from_kernel_nofault_allowed(src, size))
		return -ERANGE;

	pagefault_disable();
	copy_from_kernel_nofault_loop(dst, src, size, u64, Efault);
	copy_from_kernel_nofault_loop(dst, src, size, u32, Efault);
	copy_from_kernel_nofault_loop(dst, src, size, u16, Efault);
	copy_from_kernel_nofault_loop(dst, src, size, u8, Efault);
	pagefault_enable();
	return 0;
Efault:
	pagefault_enable();
	return -EFAULT;
}
EXPORT_SYMBOL_GPL(copy_from_kernel_nofault);

#define copy_to_kernel_nofault_loop(dst, src, len, type, err_label)	\
>>>>>>> 84569f32
	while (len >= sizeof(type)) {					\
		__put_kernel_nofault(dst, src, type, err_label);		\
		dst += sizeof(type);					\
		src += sizeof(type);					\
		len -= sizeof(type);					\
	}

<<<<<<< HEAD
long probe_kernel_write(void *dst, const void *src, size_t size)
{
	pagefault_disable();
	probe_kernel_write_loop(dst, src, size, u64, Efault);
	probe_kernel_write_loop(dst, src, size, u32, Efault);
	probe_kernel_write_loop(dst, src, size, u16, Efault);
	probe_kernel_write_loop(dst, src, size, u8, Efault);
=======
long copy_to_kernel_nofault(void *dst, const void *src, size_t size)
{
	pagefault_disable();
	copy_to_kernel_nofault_loop(dst, src, size, u64, Efault);
	copy_to_kernel_nofault_loop(dst, src, size, u32, Efault);
	copy_to_kernel_nofault_loop(dst, src, size, u16, Efault);
	copy_to_kernel_nofault_loop(dst, src, size, u8, Efault);
>>>>>>> 84569f32
	pagefault_enable();
	return 0;
Efault:
	pagefault_enable();
	return -EFAULT;
}

long strncpy_from_kernel_nofault(char *dst, const void *unsafe_addr, long count)
{
	const void *src = unsafe_addr;

	if (unlikely(count <= 0))
		return 0;
<<<<<<< HEAD
	if (!probe_kernel_read_allowed(unsafe_addr, count))
=======
	if (!copy_from_kernel_nofault_allowed(unsafe_addr, count))
>>>>>>> 84569f32
		return -ERANGE;

	pagefault_disable();
	do {
		__get_kernel_nofault(dst, src, u8, Efault);
		dst++;
		src++;
	} while (dst[-1] && src - unsafe_addr < count);
	pagefault_enable();

	dst[-1] = '\0';
	return src - unsafe_addr;
Efault:
	pagefault_enable();
	dst[-1] = '\0';
	return -EFAULT;
}
#else /* HAVE_GET_KERNEL_NOFAULT */
/**
<<<<<<< HEAD
 * probe_kernel_read(): safely attempt to read from kernel-space
=======
 * copy_from_kernel_nofault(): safely attempt to read from kernel-space
>>>>>>> 84569f32
 * @dst: pointer to the buffer that shall take the data
 * @src: address to read from
 * @size: size of the data chunk
 *
 * Safely read from kernel address @src to the buffer at @dst.  If a kernel
 * fault happens, handle that and return -EFAULT.  If @src is not a valid kernel
 * address, return -ERANGE.
 *
 * We ensure that the copy_from_user is executed in atomic context so that
 * do_page_fault() doesn't attempt to take mmap_lock.  This makes
<<<<<<< HEAD
 * probe_kernel_read() suitable for use within regions where the caller
 * already holds mmap_lock, or other locks which nest inside mmap_lock.
 */
long probe_kernel_read(void *dst, const void *src, size_t size)
=======
 * copy_from_kernel_nofault() suitable for use within regions where the caller
 * already holds mmap_lock, or other locks which nest inside mmap_lock.
 */
long copy_from_kernel_nofault(void *dst, const void *src, size_t size)
>>>>>>> 84569f32
{
	long ret;
	mm_segment_t old_fs = get_fs();

<<<<<<< HEAD
	if (!probe_kernel_read_allowed(src, size))
=======
	if (!copy_from_kernel_nofault_allowed(src, size))
>>>>>>> 84569f32
		return -ERANGE;

	set_fs(KERNEL_DS);
	pagefault_disable();
	ret = __copy_from_user_inatomic(dst, (__force const void __user *)src,
			size);
	pagefault_enable();
	set_fs(old_fs);

	if (ret)
		return -EFAULT;
	return 0;
}
<<<<<<< HEAD
EXPORT_SYMBOL_GPL(probe_kernel_read);

/**
 * probe_kernel_write(): safely attempt to write to a location
=======
EXPORT_SYMBOL_GPL(copy_from_kernel_nofault);

/**
 * copy_to_kernel_nofault(): safely attempt to write to a location
>>>>>>> 84569f32
 * @dst: address to write to
 * @src: pointer to the data that shall be written
 * @size: size of the data chunk
 *
 * Safely write to address @dst from the buffer at @src.  If a kernel fault
 * happens, handle that and return -EFAULT.
 */
<<<<<<< HEAD
long probe_kernel_write(void *dst, const void *src, size_t size)
=======
long copy_to_kernel_nofault(void *dst, const void *src, size_t size)
>>>>>>> 84569f32
{
	long ret;
	mm_segment_t old_fs = get_fs();

	set_fs(KERNEL_DS);
	pagefault_disable();
	ret = __copy_to_user_inatomic((__force void __user *)dst, src, size);
	pagefault_enable();
	set_fs(old_fs);

	if (ret)
		return -EFAULT;
	return 0;
}

/**
 * strncpy_from_kernel_nofault: - Copy a NUL terminated string from unsafe
 *				 address.
 * @dst:   Destination address, in kernel space.  This buffer must be at
 *         least @count bytes long.
 * @unsafe_addr: Unsafe address.
 * @count: Maximum number of bytes to copy, including the trailing NUL.
 *
 * Copies a NUL-terminated string from unsafe address to kernel buffer.
 *
 * On success, returns the length of the string INCLUDING the trailing NUL.
 *
 * If access fails, returns -EFAULT (some data may have been copied and the
 * trailing NUL added).  If @unsafe_addr is not a valid kernel address, return
 * -ERANGE.
 *
 * If @count is smaller than the length of the string, copies @count-1 bytes,
 * sets the last byte of @dst buffer to NUL and returns @count.
 */
long strncpy_from_kernel_nofault(char *dst, const void *unsafe_addr, long count)
{
	mm_segment_t old_fs = get_fs();
	const void *src = unsafe_addr;
	long ret;

	if (unlikely(count <= 0))
		return 0;
<<<<<<< HEAD
	if (!probe_kernel_read_allowed(unsafe_addr, count))
=======
	if (!copy_from_kernel_nofault_allowed(unsafe_addr, count))
>>>>>>> 84569f32
		return -ERANGE;

	set_fs(KERNEL_DS);
	pagefault_disable();

	do {
		ret = __get_user(*dst++, (const char __user __force *)src++);
	} while (dst[-1] && ret == 0 && src - unsafe_addr < count);

	dst[-1] = '\0';
	pagefault_enable();
	set_fs(old_fs);

	return ret ? -EFAULT : src - unsafe_addr;
}
#endif /* HAVE_GET_KERNEL_NOFAULT */

/**
<<<<<<< HEAD
 * probe_user_read(): safely attempt to read from a user-space location
=======
 * copy_from_user_nofault(): safely attempt to read from a user-space location
>>>>>>> 84569f32
 * @dst: pointer to the buffer that shall take the data
 * @src: address to read from. This must be a user address.
 * @size: size of the data chunk
 *
 * Safely read from user address @src to the buffer at @dst. If a kernel fault
 * happens, handle that and return -EFAULT.
 */
<<<<<<< HEAD
long probe_user_read(void *dst, const void __user *src, size_t size)
=======
long copy_from_user_nofault(void *dst, const void __user *src, size_t size)
>>>>>>> 84569f32
{
	long ret = -EFAULT;
	mm_segment_t old_fs = get_fs();

	set_fs(USER_DS);
	if (access_ok(src, size)) {
		pagefault_disable();
		ret = __copy_from_user_inatomic(dst, src, size);
		pagefault_enable();
	}
	set_fs(old_fs);

	if (ret)
		return -EFAULT;
	return 0;
}
<<<<<<< HEAD
EXPORT_SYMBOL_GPL(probe_user_read);

/**
 * probe_user_write(): safely attempt to write to a user-space location
=======
EXPORT_SYMBOL_GPL(copy_from_user_nofault);

/**
 * copy_to_user_nofault(): safely attempt to write to a user-space location
>>>>>>> 84569f32
 * @dst: address to write to
 * @src: pointer to the data that shall be written
 * @size: size of the data chunk
 *
 * Safely write to address @dst from the buffer at @src.  If a kernel fault
 * happens, handle that and return -EFAULT.
 */
<<<<<<< HEAD
long probe_user_write(void __user *dst, const void *src, size_t size)
=======
long copy_to_user_nofault(void __user *dst, const void *src, size_t size)
>>>>>>> 84569f32
{
	long ret = -EFAULT;
	mm_segment_t old_fs = get_fs();

	set_fs(USER_DS);
	if (access_ok(dst, size)) {
		pagefault_disable();
		ret = __copy_to_user_inatomic(dst, src, size);
		pagefault_enable();
	}
	set_fs(old_fs);

	if (ret)
		return -EFAULT;
	return 0;
}
<<<<<<< HEAD
EXPORT_SYMBOL_GPL(probe_user_write);
=======
EXPORT_SYMBOL_GPL(copy_to_user_nofault);
>>>>>>> 84569f32

/**
 * strncpy_from_user_nofault: - Copy a NUL terminated string from unsafe user
 *				address.
 * @dst:   Destination address, in kernel space.  This buffer must be at
 *         least @count bytes long.
 * @unsafe_addr: Unsafe user address.
 * @count: Maximum number of bytes to copy, including the trailing NUL.
 *
 * Copies a NUL-terminated string from unsafe user address to kernel buffer.
 *
 * On success, returns the length of the string INCLUDING the trailing NUL.
 *
 * If access fails, returns -EFAULT (some data may have been copied
 * and the trailing NUL added).
 *
 * If @count is smaller than the length of the string, copies @count-1 bytes,
 * sets the last byte of @dst buffer to NUL and returns @count.
 */
long strncpy_from_user_nofault(char *dst, const void __user *unsafe_addr,
			      long count)
{
	mm_segment_t old_fs = get_fs();
	long ret;

	if (unlikely(count <= 0))
		return 0;

	set_fs(USER_DS);
	pagefault_disable();
	ret = strncpy_from_user(dst, unsafe_addr, count);
	pagefault_enable();
	set_fs(old_fs);

	if (ret >= count) {
		ret = count;
		dst[ret - 1] = '\0';
	} else if (ret > 0) {
		ret++;
	}

	return ret;
}

/**
 * strnlen_user_nofault: - Get the size of a user string INCLUDING final NUL.
 * @unsafe_addr: The string to measure.
 * @count: Maximum count (including NUL)
 *
 * Get the size of a NUL-terminated string in user space without pagefault.
 *
 * Returns the size of the string INCLUDING the terminating NUL.
 *
 * If the string is too long, returns a number larger than @count. User
 * has to check the return value against "> count".
 * On exception (or invalid count), returns 0.
 *
 * Unlike strnlen_user, this can be used from IRQ handler etc. because
 * it disables pagefaults.
 */
long strnlen_user_nofault(const void __user *unsafe_addr, long count)
{
	mm_segment_t old_fs = get_fs();
	int ret;

	set_fs(USER_DS);
	pagefault_disable();
	ret = strnlen_user(unsafe_addr, count);
	pagefault_enable();
	set_fs(old_fs);

	return ret;
}<|MERGE_RESOLUTION|>--- conflicted
+++ resolved
@@ -6,23 +6,15 @@
 #include <linux/mm.h>
 #include <linux/uaccess.h>
 
-<<<<<<< HEAD
-bool __weak probe_kernel_read_allowed(const void *unsafe_src, size_t size)
-=======
 bool __weak copy_from_kernel_nofault_allowed(const void *unsafe_src,
 		size_t size)
->>>>>>> 84569f32
 {
 	return true;
 }
 
 #ifdef HAVE_GET_KERNEL_NOFAULT
 
-<<<<<<< HEAD
-#define probe_kernel_read_loop(dst, src, len, type, err_label)		\
-=======
 #define copy_from_kernel_nofault_loop(dst, src, len, type, err_label)	\
->>>>>>> 84569f32
 	while (len >= sizeof(type)) {					\
 		__get_kernel_nofault(dst, src, type, err_label);		\
 		dst += sizeof(type);					\
@@ -30,27 +22,6 @@
 		len -= sizeof(type);					\
 	}
 
-<<<<<<< HEAD
-long probe_kernel_read(void *dst, const void *src, size_t size)
-{
-	if (!probe_kernel_read_allowed(src, size))
-		return -ERANGE;
-
-	pagefault_disable();
-	probe_kernel_read_loop(dst, src, size, u64, Efault);
-	probe_kernel_read_loop(dst, src, size, u32, Efault);
-	probe_kernel_read_loop(dst, src, size, u16, Efault);
-	probe_kernel_read_loop(dst, src, size, u8, Efault);
-	pagefault_enable();
-	return 0;
-Efault:
-	pagefault_enable();
-	return -EFAULT;
-}
-EXPORT_SYMBOL_GPL(probe_kernel_read);
-
-#define probe_kernel_write_loop(dst, src, len, type, err_label)		\
-=======
 long copy_from_kernel_nofault(void *dst, const void *src, size_t size)
 {
 	if (!copy_from_kernel_nofault_allowed(src, size))
@@ -70,7 +41,6 @@
 EXPORT_SYMBOL_GPL(copy_from_kernel_nofault);
 
 #define copy_to_kernel_nofault_loop(dst, src, len, type, err_label)	\
->>>>>>> 84569f32
 	while (len >= sizeof(type)) {					\
 		__put_kernel_nofault(dst, src, type, err_label);		\
 		dst += sizeof(type);					\
@@ -78,15 +48,6 @@
 		len -= sizeof(type);					\
 	}
 
-<<<<<<< HEAD
-long probe_kernel_write(void *dst, const void *src, size_t size)
-{
-	pagefault_disable();
-	probe_kernel_write_loop(dst, src, size, u64, Efault);
-	probe_kernel_write_loop(dst, src, size, u32, Efault);
-	probe_kernel_write_loop(dst, src, size, u16, Efault);
-	probe_kernel_write_loop(dst, src, size, u8, Efault);
-=======
 long copy_to_kernel_nofault(void *dst, const void *src, size_t size)
 {
 	pagefault_disable();
@@ -94,7 +55,6 @@
 	copy_to_kernel_nofault_loop(dst, src, size, u32, Efault);
 	copy_to_kernel_nofault_loop(dst, src, size, u16, Efault);
 	copy_to_kernel_nofault_loop(dst, src, size, u8, Efault);
->>>>>>> 84569f32
 	pagefault_enable();
 	return 0;
 Efault:
@@ -108,11 +68,7 @@
 
 	if (unlikely(count <= 0))
 		return 0;
-<<<<<<< HEAD
-	if (!probe_kernel_read_allowed(unsafe_addr, count))
-=======
 	if (!copy_from_kernel_nofault_allowed(unsafe_addr, count))
->>>>>>> 84569f32
 		return -ERANGE;
 
 	pagefault_disable();
@@ -132,11 +88,7 @@
 }
 #else /* HAVE_GET_KERNEL_NOFAULT */
 /**
-<<<<<<< HEAD
- * probe_kernel_read(): safely attempt to read from kernel-space
-=======
  * copy_from_kernel_nofault(): safely attempt to read from kernel-space
->>>>>>> 84569f32
  * @dst: pointer to the buffer that shall take the data
  * @src: address to read from
  * @size: size of the data chunk
@@ -147,26 +99,15 @@
  *
  * We ensure that the copy_from_user is executed in atomic context so that
  * do_page_fault() doesn't attempt to take mmap_lock.  This makes
-<<<<<<< HEAD
- * probe_kernel_read() suitable for use within regions where the caller
- * already holds mmap_lock, or other locks which nest inside mmap_lock.
- */
-long probe_kernel_read(void *dst, const void *src, size_t size)
-=======
  * copy_from_kernel_nofault() suitable for use within regions where the caller
  * already holds mmap_lock, or other locks which nest inside mmap_lock.
  */
 long copy_from_kernel_nofault(void *dst, const void *src, size_t size)
->>>>>>> 84569f32
 {
 	long ret;
 	mm_segment_t old_fs = get_fs();
 
-<<<<<<< HEAD
-	if (!probe_kernel_read_allowed(src, size))
-=======
 	if (!copy_from_kernel_nofault_allowed(src, size))
->>>>>>> 84569f32
 		return -ERANGE;
 
 	set_fs(KERNEL_DS);
@@ -180,17 +121,10 @@
 		return -EFAULT;
 	return 0;
 }
-<<<<<<< HEAD
-EXPORT_SYMBOL_GPL(probe_kernel_read);
-
-/**
- * probe_kernel_write(): safely attempt to write to a location
-=======
 EXPORT_SYMBOL_GPL(copy_from_kernel_nofault);
 
 /**
  * copy_to_kernel_nofault(): safely attempt to write to a location
->>>>>>> 84569f32
  * @dst: address to write to
  * @src: pointer to the data that shall be written
  * @size: size of the data chunk
@@ -198,11 +132,7 @@
  * Safely write to address @dst from the buffer at @src.  If a kernel fault
  * happens, handle that and return -EFAULT.
  */
-<<<<<<< HEAD
-long probe_kernel_write(void *dst, const void *src, size_t size)
-=======
 long copy_to_kernel_nofault(void *dst, const void *src, size_t size)
->>>>>>> 84569f32
 {
 	long ret;
 	mm_segment_t old_fs = get_fs();
@@ -245,11 +175,7 @@
 
 	if (unlikely(count <= 0))
 		return 0;
-<<<<<<< HEAD
-	if (!probe_kernel_read_allowed(unsafe_addr, count))
-=======
 	if (!copy_from_kernel_nofault_allowed(unsafe_addr, count))
->>>>>>> 84569f32
 		return -ERANGE;
 
 	set_fs(KERNEL_DS);
@@ -268,11 +194,7 @@
 #endif /* HAVE_GET_KERNEL_NOFAULT */
 
 /**
-<<<<<<< HEAD
- * probe_user_read(): safely attempt to read from a user-space location
-=======
  * copy_from_user_nofault(): safely attempt to read from a user-space location
->>>>>>> 84569f32
  * @dst: pointer to the buffer that shall take the data
  * @src: address to read from. This must be a user address.
  * @size: size of the data chunk
@@ -280,11 +202,7 @@
  * Safely read from user address @src to the buffer at @dst. If a kernel fault
  * happens, handle that and return -EFAULT.
  */
-<<<<<<< HEAD
-long probe_user_read(void *dst, const void __user *src, size_t size)
-=======
 long copy_from_user_nofault(void *dst, const void __user *src, size_t size)
->>>>>>> 84569f32
 {
 	long ret = -EFAULT;
 	mm_segment_t old_fs = get_fs();
@@ -301,17 +219,10 @@
 		return -EFAULT;
 	return 0;
 }
-<<<<<<< HEAD
-EXPORT_SYMBOL_GPL(probe_user_read);
-
-/**
- * probe_user_write(): safely attempt to write to a user-space location
-=======
 EXPORT_SYMBOL_GPL(copy_from_user_nofault);
 
 /**
  * copy_to_user_nofault(): safely attempt to write to a user-space location
->>>>>>> 84569f32
  * @dst: address to write to
  * @src: pointer to the data that shall be written
  * @size: size of the data chunk
@@ -319,11 +230,7 @@
  * Safely write to address @dst from the buffer at @src.  If a kernel fault
  * happens, handle that and return -EFAULT.
  */
-<<<<<<< HEAD
-long probe_user_write(void __user *dst, const void *src, size_t size)
-=======
 long copy_to_user_nofault(void __user *dst, const void *src, size_t size)
->>>>>>> 84569f32
 {
 	long ret = -EFAULT;
 	mm_segment_t old_fs = get_fs();
@@ -340,11 +247,7 @@
 		return -EFAULT;
 	return 0;
 }
-<<<<<<< HEAD
-EXPORT_SYMBOL_GPL(probe_user_write);
-=======
 EXPORT_SYMBOL_GPL(copy_to_user_nofault);
->>>>>>> 84569f32
 
 /**
  * strncpy_from_user_nofault: - Copy a NUL terminated string from unsafe user
